six
requests
beautifulsoup4
numpy
scipy
pandas>0.13
astropy<3.0; python_version <= '2.7'
<<<<<<< HEAD
astropy; python_version > '3.4'
datetime
pandas
=======
astropy; python_version > '3.4'
>>>>>>> 21684f7a
<|MERGE_RESOLUTION|>--- conflicted
+++ resolved
@@ -5,10 +5,4 @@
 scipy
 pandas>0.13
 astropy<3.0; python_version <= '2.7'
-<<<<<<< HEAD
-astropy; python_version > '3.4'
-datetime
-pandas
-=======
-astropy; python_version > '3.4'
->>>>>>> 21684f7a
+astropy; python_version > '3.4'