"""
The classes defined here are for querying the `ATNF pulsar catalogue
<http://www.atnf.csiro.au/people/pulsar/psrcat/>`_ and viewing the resulting
information.
"""

from __future__ import print_function, division

import warnings
from collections import OrderedDict
import re
import six
import sys

from six.moves import cPickle as pickle
from six import string_types

import numpy as np
import astropy
from astropy.coordinates import SkyCoord, ICRS, Galactic
import astropy.units as aunits
from astropy.constants import c, GM_sun
from astropy.table import Table
from packaging import version

from pandas import DataFrame, Series
from copy import deepcopy

from .config import ATNF_BASE_URL, PSR_ALL, PSR_ALL_PARS, PSR_TYPE, PSR_ASSOC_TYPE, PSR_BINARY_TYPE
from .utils import condition, age_pdot, B_field_pdot


# check whether to use BarycentricTrueEcliptic of BarycentricMeanEcliptic
if version.parse(astropy.__version__) >= version.parse("3.2"):
    from astropy.coordinates import BarycentricMeanEcliptic
    ASTROPY_V32 = True
else:
    from astropy.coordinates import BarycentricTrueEcliptic as BarycentricMeanEcliptic
    ASTROPY_V32 = False


class QueryATNF(object):
    """
    A class to generate a query of the
    `ATNF pulsar catalogue <http://www.atnf.csiro.au/people/pulsar/psrcat/>`_.
    By default, this class will download and cache the latest version of the
    catalogue database file. The catalogue can be queried for specificpulsar
    parameters and for specific named pulsars. Conditions on the parameter can
    be specified. The results will be stored as a :class:`pandas.DataFrame`,
    but can also be accessed as an :class:`astropy.table.Table`.

    Args:
        params (str, :obj:`list`): a list of strings with the
            pulsar `parameters
            <http://www.atnf.csiro.au/research/pulsar/psrcat/psrcat_help.html?type=expert#par_list>`_
            to query. The parameter names are case insensitive. If this is not
            given, then all parameters will be returned by default.
        condition (str): a string with logical conditions for the returned
            parameters. The allowed format of the condition string is given
            `here
            <http://www.atnf.csiro.au/research/pulsar/psrcat/psrcat_help.html#condition>`_.
            Defaults to None.
        psrtype (str, :obj:`list`): a list of strings, or single string, of
            conditions on the `type
            <http://www.atnf.csiro.au/research/pulsar/psrcat/psrcat_help.html#psr_types>`_
            of pulsars to return (logical AND will be used for any listed
            types). Defaults to None.
        assoc (:obj:`list`, str): a condition on the associations of pulsars to
            return (logical AND will be used for any listed associations).
            Defaults to None.
        bincomp (str, :obj:`list`): a list of strings, or single string, of
            conditions on the
            `binary
            <http://www.atnf.csiro.au/research/pulsar/psrcat/psrcat_help.html#bincomp_type>`_
            companion types of pulsars to return (logical AND will be used for
            any listed associations). Defaults to None.
        exactmatch (bool): a boolean stating whether associations and types
            given as the condition should be an exact match. Defaults to False.
        sort_attr (str): the (case insensitive) parameter name on which with
            sort the returned pulsars. Defaults to ``JName``.
        sort_ord (str): the order of the sorting, can be either ``asc`` or
            ``desc``. Defaults to ascending.
        psrs (:obj:`list`): a list of pulsar names for which to get the
            requested parameters. Defaults to None.
        circular_boundary (:obj:`list`, tuple): a list containing three entries
            defining the centre (in right ascension and declination), and
            radius of a circle in which to search for and return pulsars. The
            first entry is the centre point right ascension as a string in
            format 'hh:mm:ss', the second entry is the centre point declination
            as a string in format 'dd:mm:ss', and the final entry is the
            circle's radius in degrees. This condition will only be applied if
            viewing the results as an :class:`astropy.table.Table`.
            Alternatively, `coord1`, `coord2`, and `radius` can be used.
        coord1 (str): a string containing a right ascension in the format
            ('hh:mm:ss') that centres a circular boundary in which to search
            for pulsars (requires coord2 and radius to be set).
        coord2 (str): a string containing a declination in the format
            ('dd:mm:ss') that centres a circular boundary in which to search
            for pulsars (requires coord1 and radius to be set).
        radius (float): the radius (in degrees) of a circular boundary in which
            to search for pulsars (requires coord1 and coord2 to be set).
        include_errs (bool): Set if wanting parameter errors to be returned.
            Defaults to True.
        include_refs (bool): Set if wanting to include references tags in the
            output tables. Defaults to False.
        adsref (bool): Set if wanting to use an :class:`ads.search.SearchQuery`
            to get reference information. Defaults to False.
        loadfromdb (str): Load a pulsar database file from a given path rather
            than using the ATNF Pulsar Catalogue database. Defaults to None.
        loadquery (str): load an instance of :class:`~psrqpy.search.QueryATNF`
            from the given file, rather than performing a new query. This was
            `loadfromfile` in earlier versions, which still works but has been
            deprecated. Defaults to None.
        cache (bool): Cache the catalogue database file for future use. This is
            ignored if `loadfromdb` is given. Defaults to True.
        checkupdate (bool): If True then check whether a cached catalogue file
            has an update available, and re-download if there is an update.
            Defaults to False.
        frompandas (:class:`pandas.DataFrame`): create a new
            :class:`psrqpy.QueryATNF` object from an existing
            :class:`pandas.DataFrame`.
        fromtable (:class:`astropy.table.Table`): create a new
            :class:`psrqpy.QueryATNF` object from an existing
            :class:`astropy.table.Table`.
    """

    def __init__(self, params=None, condition=None, psrtype=None, assoc=None,
                 bincomp=None, exactmatch=False, sort_attr='jname',
                 sort_order='asc', psrs=None, include_errs=True,
                 include_refs=False, adsref=False, loadfromfile=None,
                 loadquery=None, loadfromdb=None, cache=True,
                 checkupdate=False, circular_boundary=None, coord1=None,
                 coord2=None, radius=0., frompandas=None, fromtable=None):
        if loadfromfile is not None and loadquery is None:
            loadquery = loadfromfile
        if loadquery:
            self.load(loadquery)
            return

        self.__dataframe = DataFrame()
        self.include_errs = include_errs
        self._include_refs = include_refs
        self._savefile = None  # file to save class to
        self._loadfile = None  # file class loaded from
        self.condition = condition
        self.exactmatch = exactmatch
        self.psrs = psrs
        self._sort_order = sort_order
        self.sort_key = sort_attr.upper()
        self._useads = adsref

        # conditions for finding pulsars within a circular boundary
        self._coord1 = coord1
        self._coord2 = coord2
        self._radius = radius
        if isinstance(circular_boundary, (list, tuple)):
            if len(circular_boundary) != 3:
                raise ValueError("Circular boundary must contain three values")
            self._coord1 = circular_boundary[0]
            self._coord2 = circular_boundary[1]
            self._radius = circular_boundary[2]
        elif self._coord1 is None or self._coord2 is None or self._radius == 0.:
            # if any are not set then we can't define a boundary
            self._coord1 = self._coord2 = ''
            self._radius = 0.
        else:
            if (not isinstance(self._coord1, string_types)
                    or not isinstance(self._coord2, string_types)):
                raise ValueError("Circular boundary centre coordinates must "
                                 "be strings")
            if not isinstance(self._radius, float) and not isinstance(self._radius, int):
                raise ValueError("Circular boundary radius must be a float or "
                                 "int")

        self._coord = None
        if self._coord1 and self._coord2 and self._radius != 0.:
            if params is None:
                params = []

            # set centre coordinate as an astropy SkyCoord
            self._coord = SkyCoord(self._coord1, self._coord2,
                                   unit=(aunits.hourangle, aunits.deg))

        # set conditions
        condparse = self.parse_conditions(psrtype=psrtype, assoc=assoc,
                                          bincomp=bincomp)
        if len(condparse) > 0:
            if self.condition is None:
                self.condition = condparse
            else:
                self._condition += ' && {}'.format(condparse)

        self.query_params = params
        self._refs = None  # set of pulsar references
        self._pulsars = None  # gets set to a Pulsars object by get_pulsars()

        # store passed pandas DataFrame
        if isinstance(frompandas, DataFrame):
            self.__dataframe = frompandas.copy()

            # set version to None if not defined
            if not hasattr(self.__dataframe, 'version'):
                self.__dataframe.version = None
            return

        # store passed astropy Table
        if isinstance(fromtable, Table):
            self.__dataframe = fromtable.to_pandas()

            # set version if available
            if 'version' in fromtable.meta:
                self.__dataframe.version = fromtable.meta['version']
            else:
                self.__dataframe.version = None
            return

        # download and cache (if requested) the database file
        try:
            _ = self.get_catalogue(path_to_db=loadfromdb, cache=cache,
                                   update=checkupdate)
        except IOError:
            raise IOError("Could not get catalogue database file")

        # perform requested sorting
        _ = self.sort(inplace=True)

    def get_references(self, useads=False, cache=True):
        """
        Get a dictionary of short reference tags keyed to the full reference
        string. If requested also get a dictionary of reference tags keyed to
        NASA ADS URLs for the given reference. This uses the function
        :func:`psrqpy.utils.get_references`.

        Args:
            useads (bool): Set this to True to get the NASA ADS reference
                URLs. Defaults to False.
            cache (bool): The flag sets whether or not to use a pre-cached
                database of references. Defaults to True.
        """

        from .utils import get_references

        self._refs = None
        self._adsrefs = None
        useadst = useads or self._useads

        if useadst:
            self._refs, self._adsrefs = get_references(useadst,
                                                       cache=cache)
        else:
            self._refs = get_references(False, cache=cache)

    def parse_ref(self, refs, useads=False):
        """
        This function takes a short format reference string from the ATNF
        Pulsar Catalogue and returns the full format reference. It can
        also return a NASA ADS URL if requested and present.

        Args:
            refs (str, array_like): a single short reference string, or
                an array of reference strings.
            useads (bool): Set whether or not to also return a NASA ADS
                reference URL if present.

        Returns:
            array_like: a single full reference string, or an array of full
            reference strings. If NASA ADS URLs are requested, each return
            value will be a tuple containing the reference string and URL.
        """

        useadst = useads or self._useads

        if self._refs is None:
            self.get_references(useads=useadst)
        elif self._adsrefs is None and useadst:
            self.get_references(useads=useadst)

        singleref = False
        if isinstance(refs, string_types):
            singleref = True
            refs = [refs]

        # check refs is an iterable object
        if not hasattr(refs, '__iter__'):
            raise ValueError("Reference tags must be a string or array like")

        refstrs = []
        for ref in refs:
            if isinstance(ref, string_types):
                if ref in self._refs:
                    if useadst:
                        if ref in self._adsrefs:
                            refstrs.append((self._refs[ref], self._adsrefs[ref]))
                        else:
                            refstrs.append((self._refs[ref], None))
                    else:
                        refstrs.append(self._refs[ref])
                else:
                    if useadst:
                        refstrs.append((None, None))
                    else:
                        refstrs.append(None)
            else:
                if useadst:
                    refstrs.append((None, None))
                else:
                    refstrs.append(None)

        # just return a single value if only one input
        if singleref:
            return refstrs[0]

        return refstrs

    def get_catalogue(self, path_to_db=None, cache=True, update=False,
                      overwrite=True):
        """
        Call the :func:`psrqpy.utils.get_catalogue` function to download the
        ATNF Pulsar Catalogue, or load a given catalogue path.

        Args:
            path_to_db (str): if the path to a local version of the database
                file is given then that will be read in rather than attempting to
                download the file (defaults to None).
            cache (bool): cache the downloaded ATNF Pulsar Catalogue file. Defaults
                to True. This is ignored if `path_to_db` is given.
            update (bool): if True the ATNF Pulsar Catalogue will be
                re-downloaded and cached if there has been a change compared to the
                currently cached version. This is ignored if `path_to_db` is given.
            overwrite (bool): if True the returned catalogue will overwrite the
                catalogue currently contained within the :class:`~psrqpy.QueryATNF`
                class. If False then a new :class:`~psrqpy.QueryATNF` copy of the
                catalogue will be returned.

        Returns:
            :class:`psrqpy.QueryATNF`: a table containing the catalogue.
        """
        from .utils import get_catalogue

        try:
            dbtable = get_catalogue(path_to_db=path_to_db, cache=cache,
                                    update=update, pandas=True)
        except Exception as e:
            raise RuntimeError("Problem getting catalogue: {}".format(str(e)))

        if not overwrite:
            newcatalogue = QueryATNF(params=self.query_params,
                                     condition=self.condition,
                                     exactmatch=self.exactmatch,
                                     sort_attr=self._sort_attr,
                                     sort_order=self._sort_order,
                                     psrs=self.psrs,
                                     include_errs=self._include_errs,
                                     include_refs=self._include_refs,
                                     adsref=self._useads, cache=False,
                                     coord1=self._coord1, coord2=self._coord2,
                                     radius=self._radius,
                                     frompandas=dbtable)
            return newcatalogue

        # update current catalogue
        self.__dataframe = DataFrame(dbtable)
        self.__dataframe.version = dbtable.version
        self._dbfile = path_to_db
        self._checkupdate = update
        self._cache = cache

        # calculate derived parameters
        self.set_derived()
        self.parse_types()

        return self

    @property
    def columns(self):
        """
        Return the table column names.
        """

        return self.__dataframe.columns

    def update(self, column, name=None, overwrite=False):
        """
        Update a column in the internal :class:`pandas.DataFrame` table using
        :meth:`pandas.DataFrame.update`. If the column does not exist, it will
        be added to the table.

        Args:
            column (:class:`pandas.Series`): a named column of values.
            name (str): the name of the column (required if `column` is not a
                :class:`pandas.Series`, or to overwrite the current column
                name)
            overwrite (bool): set whether to overwrite non-NA values or not if
               the column already exists. Defaults to False, so non-NA values
               will not be overwritten.
        """

        # get column name to update/add
        if name is not None:
            # use input `name` by default
            colname = name
        else:
            try:
                colname = column.name
            except AttributeError:
                colname = None

        if colname is not None:
            if colname in self.columns:
                if not isinstance(column, Series):
                    column = Series(column, name=colname)

                if column.dtype == self.__dataframe[colname].dtype:
                    self.__dataframe.update(column, overwrite=overwrite)
                else:
                    raise ValueError("Could not update table with "
                                     "supplied column")
            else:
                try:
                    self.catalogue[colname] = column
                except Exception as e:
                    raise ValueError("Could not add supplied columns to "
                                     "table: {}".format(str(e)))
        else:
            raise ValueError("No column name given")

    @property
    def sort_key(self):
        return self._sort_attr

    @sort_key.setter
    def sort_key(self, value):
        """
        Set the parameter to sort on.
        """

        if not isinstance(value, string_types):
            raise ValueError("Sort parameter must be a string")

        self._sort_attr = value

    def sort(self, sort_attr='JNAME', sort_order='asc', inplace=False):
        """
        Sort the generated catalogue :class:`~pandas.DataFrame` on a given
        attribute and in either ascending or descending order.

        Args:
            sort_attr (str): The parameter on which to perform the sorting of
                the query output. Defaults to 'JNAME'.
            sort_order (str): Set to 'asc' to sort the parameter values in
                ascending order, or 'desc' to sort in descending order.
                Defaults to ascending.
            inplace (bool): If True, and sorting the class' internal
                :class:`~pandas.DataFrame`, then the sorting will be done
                in place without returning a copy of the table, otherwise
                a sorted copy of the table will be returned.

        Returns:
            :class:`~pandas.DataFrame`: a table containing the sorted
            catalogue.
        """

        if sort_attr is not None:
            self.sort_key = sort_attr.upper()

        if self.sort_key not in self.columns:
            raise KeyError("Sorting by attribute '{}' is not possible as it "
                           "is not in the table".format(self.sort_key))

        self._sort_order = sort_order

        # check sort order is either 'asc' or 'desc' (or some synonyms)
        if self._sort_order.lower() in ['asc', 'ascending', 'up', '^']:
            self._sort_order = 'asc'
        elif self._sort_order.lower() in ['desc', 'descending', 'down', 'v']:
            self._sort_order = 'desc'
        else:
            warnings.warn("Unrecognised sort order '{}', defaulting to "
                          "'ascending'".format(sort_order), UserWarning)
            self._sort_order = 'asc'

        sortorder = True if self._sort_order == 'asc' else False

        if inplace:
            # sort the stored dataframe
            _ = self.__dataframe.sort_values(self.sort_key,
                                             ascending=sortorder,
                                             inplace=inplace)
            return self.__dataframe
        else:
            return self.__dataframe.sort_values(self.sort_key,
                                                ascending=sortorder)

    def __getitem__(self, key):
        if key not in self.pandas.columns:
            raise KeyError("Key '{}' not in queried results".format(key))

        # return astropy table column
        return self.table[key]

    def __getstate__(self):
        """
        Define to allow pickling of whole object.
        See, e.g., https://stackoverflow.com/a/2050357/1862861.
        """

        # Pulsars() object can cause pickling issues (in Python 2.7), so have
        # workaround
        from .pulsar import Pulsars
        if isinstance(self._pulsars, Pulsars):
            del self._pulsars
            self._pulsars = True

        # save ATNF version information from DataFrame separately
        self._atnf_version = self.catalogue.version

        return self.__dict__

    def __setstate__(self, d):
        """
        Define to allow pickling.
        """

        self.__dict__.update(d)

        # restore ATNF version info to catalogue
        self.__dataframe.version = self._atnf_version

        # Pulsars() object can cause pickling issues (in Python 2.7), so have
        # workaround
        if isinstance(self._pulsars, bool):
            from .pulsar import Pulsars

            if self._pulsars:
                # get the Pulsars() object
                self._pulsars = None
                _ = self.get_pulsars()

    def save(self, fname):
        """
        Output the :class:`~psrqpy.search.QueryATNF` instance to a pickle file
        for future loading.

        Args:
            fname (str): the filename to output the pickle to
        """

        try:
            fp = open(fname, 'wb')
            pickle.dump(self, fp, 2)
            fp.close()
            self._savefile = fname
        except IOError:
            raise IOError("Error outputing class to pickle file")

    def load(self, fname):
        """
        Load a previously saved pickle of this class.

        Args:
            fname (str): the filename of the pickled object
        """

        try:
            fp = open(fname, 'rb')
            tmpdict = pickle.load(fp)
            fp.close()
            self.__dict__.clear()  # clear current self
            self.__dict__.update(tmpdict.__dict__)
            self._loadfile = fname
        except IOError:
            raise IOError("Error reading in pickle")

    def as_array(self):
        """
        Returns:
            :class:`~numpy.ndarray`: the output table as an array.
        """

        return self.table.as_array()

    @property
    def psrs(self):
        """
        Return the name(s) of particular pulsars asked for in the query.
        """

        return self._psrs

    @psrs.setter
    def psrs(self, psrnames=None):
        """
        Set a list of names of pulsars to be returned by the query.

        Args:
            psrnames (str, list): a list of names, or a single name, of pulsars
                to be returned by the query.
        """

        # set the pulsar name list
        if psrnames is None:
            self._psrs = None
        else:
            if isinstance(psrnames, string_types):
                self._psrs = [psrnames]
            elif isinstance(psrnames, list):
                self._psrs = psrnames
            elif isinstance(psrnames, np.ndarray):
                if psrnames.dtype == np.str or psrnames.dtype == np.unicode:
                    self._psrs = psrnames.tolist()
                else:
                    raise TypeError("psrnames must be a list of strings")
            else:
                raise TypeError("psrnames must be a list of strings")

    @property
    def num_pulsars(self):
        """
        Return the number of pulsars found in with query
        """

        return len(self)

    @property
    def table(self):
        """
        Return a :class:`astropy.table.Table` based on the query.
        """

        # convert to astropy table
        thistable = Table.from_pandas(self.pandas)

        # add units if known
        for key in PSR_ALL_PARS:
            if key in thistable.colnames:
                if PSR_ALL[key]['units']:
                    thistable.columns[key].unit = PSR_ALL[key]['units']

                    if (PSR_ALL[key]['err'] and
                            key+'_ERR' in thistable.colnames):
                        thistable.columns[key+'_ERR'].unit = PSR_ALL[key]['units']

        # add catalogue version to metadata
        thistable.meta['version'] = self.get_version

        return thistable

    @property
    def catalogue_table(self):
        """
        Return the full catalogue as a :class:`astropy.table.Table` without
        any query conditions applied.

        Note: in this returned table any references will not be converted into
        actual reference strings, but will still be the ATNF Pulsar Catalogue
        tags.
        """

        # convert catalogue to astropy table
        thistable = Table.from_pandas(self.catalogue)

        # add units if known
        for key in PSR_ALL_PARS:
            if key in thistable.colnames:
                if PSR_ALL[key]['units']:
                    thistable.columns[key].unit = PSR_ALL[key]['units']

                    if (PSR_ALL[key]['err'] and
                            key+'_ERR' in thistable.colnames):
                        thistable.columns[key+'_ERR'].unit = PSR_ALL[key]['units']

        # add catalogue version to metadata
        thistable.meta['version'] = self.get_version

        return thistable

    @property
    def empty(self):
        """
        Return True if the :class:`pandas.DataFrame` containing the catalogue
        is empty.
        """

        return self.__dataframe.empty

    def query_table(self, query_params=None, usecondition=True,
                    usepsrs=True, useseparation=True):
        """
        Return an :class:`astropy.table.Table` from the query with new
        parameters or conditions if given.

        Args:
            query_params (str, list): a parameter, or list of parameters, to
                return from the query. If this is None then all parameters are
                returned.
            usecondition (bool, str): If True then the condition parsed to the
                :class:`psrqpy.QueryATNF`: class will be used when returning
                the table. If False no condition will be applied to the
                returned table. If a string is given then that will be the
                assumed condition string.
            usepsrs (bool, str): If True then the list of pulsars parsed to the
                :class:`psrqpy.QueryATNF`: class will be used when returning
                the table. If False then all pulsars in the catalogue will be
                returned. If a string, or list of strings, is given then that
                will be assumed to be a set of pulsar names to return.
            useseparation (bool): If True and a set of sky coordinates and
                radius around which to return pulsars was set in the
                :class:`psrqpy.QueryATNF`: class then only pulsars within the
                given radius of the sky position will be returned. Otherwise
                all pulsars will be returned.

        Returns:
            :class:`astropy.table.Table`: a table of the pulsar data returned
            by the query.
        """

        if not self.empty:  # convert to Table if DataFrame is not empty
            if query_params is None:
                query_params = self.columns
            elif isinstance(query_params, string_types):
                query_params = [query_params]
            elif not isinstance(query_params, list):
                raise TypeError("query_params must be a string or list.")

            # convert to numpy array
            query_params = np.array(query_params)

            # check parameters are in table
            intab = np.array([par in self.columns for par in query_params])

            if not np.all(intab):
                warnings.warn("Not all request parameters '{}' were in the "
                              "table".format(query_params[~intab].tolist()))

            if not np.any(intab):
                warnings.warn("No requested parameters were in the table")

            # return given the condition
            expression = None
            if usecondition is True and isinstance(self.condition, string_types):
                expression = self.condition
            elif isinstance(usecondition, string_types):
                expression = usecondition

            # sort table
            dftable = self.sort(self.sort_key, self._sort_order)
            if expression is not None:
                # apply conditions
                dftable = condition(dftable, expression, self._exactmatch)

            # return only requested pulsars
            if usepsrs and self.psrs is not None:
                if not isinstance(usepsrs, bool):
                    # copy original pulsars
                    tmppsrs = deepcopy(self.psrs)

                    # set new pulsars
                    self.psrs = usepsrs

                jnames = np.zeros(len(dftable), dtype=np.bool)
                if "JNAME" in dftable.columns:
                    jnames = np.array([psr in self.psrs
                                      for psr in dftable["JNAME"]])

                bnames = np.zeros(len(dftable), dtype=np.bool)
                if "BNAME" in dftable.columns:
                    bnames = np.array([psr in self.psrs
                                       for psr in dftable["BNAME"]])

                if np.any(jnames) and np.any(bnames):
                    allnames = jnames | bnames
                elif np.any(jnames):
                    allnames = jnames
                elif np.any(bnames):
                    allnames = bnames
                else:
                    raise ValueError("No requested pulsars '{}' were "
                                     "found.".format(self.psrs), UserWarning)

                dftable = dftable[allnames]

                # reset original pulsar query
                if not isinstance(usepsrs, bool):
                    self.psrs = tmppsrs

            # return only requested parameters and convert to table
            table = Table.from_pandas(dftable[query_params[intab].tolist()])

            # add units if known
            for key in PSR_ALL_PARS:
                if key in table.colnames:
                    if PSR_ALL[key]["units"]:
                        table.columns[key].unit = PSR_ALL[key]["units"]

                    if PSR_ALL[key]["err"] and key+"_ERR" in table.colnames:
                        table.columns[key+"_ERR"].unit = PSR_ALL[key]["units"]

            # add catalogue version to metadata
            table.meta["version"] = self.get_version
            table.meta["ATNF Pulsar Catalogue"] = ATNF_BASE_URL

            if (useseparation and self._coord is not None and "RAJ" in
                    table.colnames and "DECJ" in table.colnames):
                # apply sky coordinate constraint
                catalog = SkyCoord(table["RAJ"], table["DECJ"],
                                   unit=(aunits.hourangle, aunits.deg))

                # get seperations
                d2d = self._coord.separation(catalog)

                # find seperations within required radius
                catalogmsk = d2d < self._radius*aunits.deg

                table = table[catalogmsk]

            return table
        else:
            # return an empty table
            return Table()

    @property
    def condition(self):
        """
        Return the string of logical conditions applied to the pulsars.
        """

        return self._condition

    @condition.setter
    def condition(self, expression):
        """
        Set the logical condition string to apply to queried pulsars.

        Args:
            expression (str): A string containing logical expressions to apply
                to queried pulsars.
        """

        if not isinstance(expression, string_types) and expression is not None:
            raise TypeError("Condition must be a string")

        self._condition = expression

    @property
    def include_errs(self):
        """
        Return a boolean stating whether errors are to be included.
        """

        return self._include_errs

    @include_errs.setter
    def include_errs(self, inclerr):
        """
        Set whether to include errors with queried pulsars.

        Args:
            inclerr (bool): Set to True to include errors.
        """

        if isinstance(inclerr, (bool, int)):
            self._include_errs = bool(inclerr)
        else:
            TypeError("Flag must be boolean")

    @property
    def exactmatch(self):
        """
        Return the boolean stating whether certain conditions should apply an
        exact match.
        """

        return self._exactmatch

    @exactmatch.setter
    def exactmatch(self, match):
        """
        Set whether to apply an exact match criterion for certain conditions.

        Args:
            match (bool): A boolean stating whether or not to apply an exact
                match.
        """

        if not isinstance(match, bool):
            if isinstance(match, int):
                if match != 0 and match != 1:
                    raise TypeError("Exact match requires boolean")
            else:
                raise TypeError("Exact match requires boolean")

        self._exactmatch = bool(match)

    @property
    def query_params(self):
        """
        Return the parameters required for the query.
        """

        return self._query_params

    @query_params.setter
    def query_params(self, params):
        """
        Set the parameters with which to query from the catalogue.

        Args:
            params (list, str): A list of parameter names to query from the
               catalogue.
        """

        self._query_params = None

        if isinstance(params, list):
            if len(params) == 0:
                print('No query parameters have been specified')

            for p in params:
                if not isinstance(p, string_types):
                    raise TypeError("Non-string value '{}' found in params "
                                    "list".format(p))

            self._query_params = [p.upper() for p in params]
        elif isinstance(params, string_types):
            # make sure parameter is all upper case
            self._query_params = [params.upper()]
        elif params is not None:
            raise TypeError("'params' must be a list or string")

        # remove any duplicate
        if self._query_params is not None:
            self._query_params = list(set(self._query_params))

            for p in list(self._query_params):
                if p not in PSR_ALL_PARS:
                    warnings.warn("Parameter '{}' not recognised.".format(p),
                                  UserWarning)

    @property
    def catalogue(self):
        """
        Return the entire stored :class:`~pandas.DataFrame` catalogue
        without any sorting or conditions applied.
        """

        return self.__dataframe

    @property
    def dataframe(self):
        """
        Return the query table as a :class:`pandas.DataFrame`.
        """

        return self.pandas

    @property
    def pandas(self):
        """
        Return the query table as a :class:`pandas.DataFrame`.
        """

        # get only required parameters and sort
        dftable = self.sort(self.sort_key, self._sort_order)

        if (self._coord is not None and 'RAJD' in dftable.columns
                and 'DECJD' in dftable.columns):
            # apply sky coordinate constraint
            catalog = SkyCoord(dftable['RAJD'], dftable['DECJD'],
                               unit=(aunits.deg, aunits.deg))

            # get seperations
            d2d = self._coord.separation(catalog)

            # find seperations within required radius
            catalogmsk = d2d < self._radius*aunits.deg

            dftable = dftable[catalogmsk]

        if self._condition is not None:
            # apply condition
            dftable = condition(dftable, self._condition, self._exactmatch)

        # return only requested pulsars
        if self.psrs is not None:
            jnames = np.zeros(len(dftable), dtype=np.bool)
            if 'JNAME' in dftable.columns:
                jnames = np.array([psr in self.psrs
                                   for psr in dftable['JNAME']])

            bnames = np.zeros(len(dftable), dtype=np.bool)
            if 'BNAME' in dftable.columns:
                bnames = np.array([psr in self.psrs
                                   for psr in dftable['BNAME']])

            if np.any(jnames) and np.any(bnames):
                allnames = jnames | bnames
            elif np.any(jnames):
                allnames = jnames
            elif np.any(bnames):
                allnames = bnames
            else:
                warnings.warn("No requested pulsars '{}' were "
                              "found.".format(self.psrs), UserWarning)
                return DataFrame()  # empty dataframe

            dftable = dftable[allnames]

        # return only the required query parameters
        if isinstance(self.query_params, list):
            retpars = list(self.query_params)  # return parameters

            for par in self.query_params:
                if par in PSR_ALL_PARS:
                    if PSR_ALL[par]['err'] and self._include_errs:
                        retpars.append(par+'_ERR')

                    if PSR_ALL[par]['ref'] and self._include_refs:
                        retpars.append(par+'_REF')

            retpars = list(set(retpars))  # remove duplicates

            dftable = dftable[retpars]

        # reset the indices to zero in the dataframe
        return dftable.reset_index(drop=True)

    def parse_types(self):
        """
        Parse information in 'ASSOC', 'TYPE', and 'BINCOMP', as described in
        `<http://www.atnf.csiro.au/research/pulsar/psrcat/psrcat_help.html#psr_types>`_.
        """

        self.parse_assoc()      # parse the association parameter
        self.parse_type()       # parse the type parameter
        self.parse_bincomp()    # parse the binary companion parameter

    def parse_assoc(self):
        """
        Parse default string representing source associations, extracting (first) value
        and reference. Multiple values and references currently not supported.
        """

        if 'ASSOC' not in self.columns:
            return

        # Save original parameter in new column
        ASSOCorig = self.catalogue['ASSOC'].copy()
        ASSOCorig.name = 'ASSOC_ORIG'
        self.update(ASSOCorig, name='ASSOC_ORIG')

        ASSOCnew = self.catalogue['ASSOC'].copy()
        idxassoc = ~ASSOCnew.isna()

        # Set references first
        if 'ASSOC_REF' not in self.columns:
            ASSOCREFnew = Series(np.full(self.catalogue_len, '', dtype='U64'),
                                 name='ASSOC_REF')
        else:
            ASSOCREFnew = self.catalogue['ASSOC_REF'].copy()

        ASSOCREFnew[idxassoc] = ASSOCnew[idxassoc].apply(lambda x:
                                                         re.split(r'\]', re.split(r'\[', x)[1])[0]
                                                         if len(re.split(r'\[', x)) > 1 else np.nan)

        # Set values
        ASSOCnew[idxassoc] = ASSOCnew[idxassoc].apply(lambda x: re.split(r'\[|,|\(|:', x)[0])

        self.update(ASSOCnew, overwrite=True)
        self.update(ASSOCREFnew, overwrite=True)

    def parse_type(self):
        """
        Parse default string representing source type, extracting (first) value
        and reference. Multiple values and references currently not supported.
        """

        if 'TYPE' not in self.columns:
            return

        # Save original parameter in new column
        TYPEorig = self.catalogue['TYPE'].copy()
        TYPEorig.name = 'TYPE_ORIG'
        self.update(TYPEorig, 'TYPE_ORIG')

        TYPEnew = self.catalogue['TYPE'].copy()
        idxtype = ~TYPEnew.isna()

        # Set references first
        if 'TYPE_REF' not in self.columns:
            TYPEREFnew = Series(np.full(self.catalogue_len, '', dtype='U64'),
                                name='TYPE_REF')
        else:
            TYPEREFnew = self.catalogue['TYPE_REF'].copy()

        TYPEREFnew[idxtype] = TYPEnew[idxtype].apply(lambda x:
                                                     re.split(r'\]', re.split(r'\[', x)[1])[0]
                                                     if len(re.split(r'\[', x)) > 1 else np.nan)

        # Set values
        TYPEnew[idxtype] = TYPEnew[idxtype].apply(lambda x: re.split(r'\[|,|\(|:', x)[0])

        self.update(TYPEnew, overwrite=True)
        self.update(TYPEREFnew, overwrite=True)

    def parse_bincomp(self):
        """
        Parse default string representing source companion type, extracting (first) value
        and reference. Multiple values and references currently not supported.
        """

        if 'BINCOMP' not in self.columns:
            return

        # Save original parameter in new column
        BINCOMPorig = self.catalogue['BINCOMP'].copy()
        BINCOMPorig.name = 'BINCOMP_ORIG'
        self.update(BINCOMPorig)

        BINCOMPnew = self.catalogue['BINCOMP'].copy()
        idxbincomp = ~BINCOMPnew.isna()

        # Set references first
        if 'BINCOMP_REF' not in self.columns:
            BINCOMPREFnew = Series(np.full(self.catalogue_len, '', dtype='U64'),
                                   name='BINCOMP_REF')
        else:
            BINCOMPREFnew = self.catalogue['BINCOMP_REF'].copy()

        BINCOMPREFnew[idxbincomp] = BINCOMPnew[idxbincomp]\
            .apply(lambda x: re.split(r'\]', re.split(r'\[', x)[1])[0]
                   if len(re.split(r'\[', x)) > 1 else np.nan)

        # Set values
        BINCOMPnew[idxbincomp] = BINCOMPnew[idxbincomp]\
            .apply(lambda x: re.split(r'\[|,|\(|:', x)[0])

        self.update(BINCOMPnew, overwrite=True)
        self.update(BINCOMPREFnew, overwrite=True)

    def set_derived(self):
        """
        Compute any derived parameters and add them to the class.

        These calculations are based on those in the `readCatalogue.c` and
        `defineParameters.c` files from the `PSRCAT`
        `code <http://www.atnf.csiro.au/research/pulsar/psrcat/download.html>`_.
        """

        self.define_dist()         # define the DIST and DIST1 parameters
        self.derived_ecliptic()  # derive the ecliptic coordinates if not given
        self.derived_equatorial()  # derive equatorial coords from ecliptic
        self.define_galactic()     # define the galactic coordinates
        self.derived_p0()          # derive P0 from F0 if not given
        self.derived_f0()          # derive F0 from P0 if not given
        self.derived_p1()          # derive P1 from F1 if not given
        self.derived_f1()          # derive F1 from P1 if not given
        self.derived_pb()          # derive binary period from FB0
        self.derived_pbdot()       # derive Pbdot from FB1
        self.derived_fb0()         # derive orbital frequency from period
        self.derived_fb1()         # derive FB1 from PBDOT
        self.derived_age()         # characteristic age
        self.derived_bsurf()       # surface magnetic field
        self.derived_b_lc()        # magnetic field at light cylinder
        self.derived_edot()        # spin-down luminosity
        self.derived_edotd2()      # spin-down flux at Sun
        self.derived_pmtot()       # total proper motion
        self.derived_vtrans()      # transverse velocity
        self.derived_p1_i()        # instrinsic period derivative
        self.derived_age_i()       # intrinsic age
        self.derived_bsurf_i()     # intrinsic Bsurf
        self.derived_edot_i()      # intrinsic luminosity
        self.derived_flux()        # radio flux
        self.derived_binary()      # derived binary parameters

    def define_dist(self):
        """
        Set the `DIST` and `DIST1` parameters using other values.
        """

        if 'PX' in self.columns:
            PX = self.catalogue['PX']
        else:
            PX = np.full(self.catalogue_len, np.nan)

        if 'PX_ERR' in self.columns:
            PXERR = self.catalogue['PX_ERR']
        else:
            PXERR = np.full(self.catalogue_len, np.nan)

        if 'DIST_A' in self.columns:
            DIST_A = self.catalogue['DIST_A']
        else:
            DIST_A = np.full(self.catalogue_len, np.nan)

        if 'DIST_AMN' in self.columns:
            DIST_AMN = self.catalogue['DIST_AMN']
        else:
            DIST_AMN = np.full(self.catalogue_len, np.nan)

        if 'DIST_AMX' in self.columns:
            DIST_AMX = self.catalogue['DIST_AMX']
        else:
            DIST_AMX = np.full(self.catalogue_len, np.nan)

        if 'DIST_DM' in self.columns:
            DIST_DM = self.catalogue['DIST_DM']
        else:
            DIST_DM = np.full(self.catalogue_len, np.nan)

        if 'DIST_DM1' in self.columns:
            DIST_DM1 = self.catalogue['DIST_DM1']
        else:
            DIST_DM1 = np.full(self.catalogue_len, np.nan)

        # DIST defaults to DM distance
        DIST = DIST_DM.copy()

        # DIST1 defaults to DM1 distance
        DIST1 = DIST_DM1.copy()

        ONEAU = 149597870.  # AU in km (from psrcat.h)
        ONEPC = 30.857e12   # 1 pc in km (from psrcat.h)

        idxpx = np.isfinite(PX) & np.isfinite(PXERR)

        # set distances using parallax if parallax has greater than 3 sigma
        # significance (and as long as parallax is positive)
        pxsigma = np.zeros(self.catalogue_len)
        pxsigma[idxpx] = PX[idxpx]/PXERR[idxpx]

        # use DIST_A if available
        idxdista = np.isfinite(DIST_A)

        DIST[idxdista] = DIST_A[idxdista]
        DIST1[idxdista] = DIST_A[idxdista]

        # indexes of parallaxes with greater than 3 sigma significance
        idxpxgt3 = (pxsigma > 3.) & ~np.isfinite(DIST_A)

        DIST[idxpxgt3] = (ONEAU/ONEPC)*(60.*60.*180)/(PX[idxpxgt3]*np.pi)
        DIST1[idxpxgt3] = (ONEAU/ONEPC)*(60.*60.*180)/(PX[idxpxgt3]*np.pi)

        # if dist_amn and dist_amx exist and dist_dm lies within boundary
        # then use dist_dm else use the closest limit to dist_dm
        # if dist_dm is not defined then use (dism_amn + dist_amx)/2
        idxdist = np.isfinite(DIST) & ~idxpxgt3
        idxdist1 = np.isfinite(DIST1) & ~idxpxgt3

        # ignore warnings from comparisons that involve NaN
        with np.errstate(invalid='ignore'):
            idxa = ~((DIST <= DIST_AMX) & (DIST >= DIST_AMN))
            idxa1 = ~((DIST1 <= DIST_AMX) & (DIST1 >= DIST_AMN))

            DIST[idxa & idxdist & (DIST >= DIST_AMX)] = DIST_AMX[idxa & idxdist &
                                                                 (DIST >= DIST_AMX)]
            DIST1[idxa1 & idxdist1 & (DIST1 >= DIST_AMX)] = DIST_AMX[(idxa1 & idxdist1
                                                                      & (DIST1 >= DIST_AMX))]

            DIST[idxa & idxdist & (DIST < DIST_AMX)] = DIST_AMN[idxa & idxdist & (DIST < DIST_AMX)]
            DIST1[idxa1 & idxdist1 & (DIST1 < DIST_AMX)] = DIST_AMN[(idxa1 & idxdist1
                                                                     & (DIST1 < DIST_AMX))]

        idxdist = (~np.isfinite(DIST) & ~idxpxgt3 &
                   np.isfinite(DIST_AMN) & np.isfinite(DIST_AMX))
        idxdist1 = (~np.isfinite(DIST) & ~idxpxgt3 &
                    np.isfinite(DIST_AMN) & np.isfinite(DIST_AMX))

        DIST[idxdist] = 0.5*(DIST_AMN[idxdist] + DIST_AMX[idxdist])
        DIST1[idxdist1] = 0.5*(DIST_AMN[idxdist1] + DIST_AMX[idxdist1])

        self.update(DIST, name='DIST')
        self.update(DIST1, name='DIST1')

    def derived_equatorial(self):
        """
        Calculate equatorial coordinates if only ecliptic coordinates are
        given. Unlike `psrcat` this function does not currently convert
        errors on ecliptic coordinates into equavalent errors on equatorial
        coordinates.
        """

        reqpar = ['ELONG', 'ELAT']
        if not np.all([p in self.columns for p in reqpar]):
            return

        ELONG = self.catalogue['ELONG']
        ELAT = self.catalogue['ELAT']
        RAJDnew = np.full(self.catalogue_len, np.nan)
        DECJDnew = np.full(self.catalogue_len, np.nan)
        RAJnew = np.full(self.catalogue_len, '', dtype='U32')
        DECJnew = np.full(self.catalogue_len, '', dtype='U32')

        idx = np.isfinite(ELONG) & np.isfinite(ELAT)

        # get sky coordinates
        sc = BarycentricMeanEcliptic(ELONG.values[idx]*aunits.deg,
                                     ELAT.values[idx]*aunits.deg
                                     ).transform_to(ICRS())

        RAJDnew[idx] = sc.ra.value
        DECJDnew[idx] = sc.dec.value
        RAJnew[idx] = sc.ra.to('hourangle').to_string(sep=':', pad=True)
        DECJnew[idx] = sc.dec.to_string(sep=':', pad=True, alwayssign=True)

        self.update(RAJDnew, name='RAJD')
        self.update(DECJDnew, name='DECJD')
        self.update(RAJnew, name='RAJ')
        self.update(DECJnew, name='DECJ')

        # set references
        if 'ELONG_REF' in self.columns:
            RAJREFnew = np.full(self.catalogue_len, '', dtype='U32')
            DECJREFnew = np.full(self.catalogue_len, '', dtype='U32')
            ELONGREF = self.catalogue['ELONG_REF']

            DECJREFnew[idx] = ELONGREF[idx]
            RAJREFnew[idx] = ELONGREF[idx]

            self.update(DECJREFnew, name='RAJ_REF')
            self.update(RAJREFnew, name='DECJ_REF')

        # get PMRA and PMDEC if not given
        reqpar = ['PMELONG', 'PMELAT']
        if np.all([p in self.columns for p in reqpar]):
            PMELONG = self.catalogue['PMELONG']
            PMELAT = self.catalogue['PMELAT']
            PMRAnew = np.full(self.catalogue_len, np.nan)
            PMDECnew = np.full(self.catalogue_len, np.nan)

            idx = idx & np.isfinite(PMELONG) & np.isfinite(PMELAT)

            sc = BarycentricMeanEcliptic(
                ELONG[idx].values*aunits.deg,
                ELAT[idx].values*aunits.deg,
                pm_lon_coslat=PMELONG[idx].values*aunits.mas/aunits.yr,
                pm_lat=PMELAT[idx].values*aunits.mas/aunits.yr
                ).transform_to(ICRS())

            PMRAnew[idx] = sc.pm_ra_cosdec.value
            PMDECnew[idx] = sc.pm_dec.value

            self.update(PMRAnew, name='PMRA')
            self.update(PMDECnew, name='PMDEC')

    def derived_ecliptic(self):
        """
        Calculate the ecliptic coordinates, and proper motions, from the
        right ascension and declination if they are not already given.
        The ecliptic used here is the astropy's `BarycentricMeanEcliptic
        <http://docs.astropy.org/en/stable/api/astropy.coordinates.BarycentricMeanEcliptic.html>`_
        (note that this does not include nutation unlike the
        `BarycentricTrueEcliptic <http://docs.astropy.org/en/stable/api/astropy.coordinates.BarycentricTrueEcliptic.html>`_
        for which a bug fix was added in `astropy 3.2 <http://docs.astropy.org/en/v3.2.1/changelog.html#id12>`_),
        which may not exactly match that used in `psrcat`.
        """

        reqpar = ['RAJD', 'DECJD']
        if not np.all([p in self.columns for p in reqpar]):
            return

        RAJD = self.catalogue['RAJD']
        DECJD = self.catalogue['DECJD']
        ELONGnew = np.full(self.catalogue_len, np.nan)
        ELATnew = np.full(self.catalogue_len, np.nan)

        idx = np.isfinite(RAJD) & np.isfinite(DECJD)

        # get sky coordinates
        sc = SkyCoord(RAJD[idx].values*aunits.deg,
                      DECJD[idx].values*aunits.deg)

        if ASTROPY_V32:
            ELONGnew[idx] = sc.barycentricmeanecliptic.lon.value
            ELATnew[idx] = sc.barycentricmeanecliptic.lat.value
        else:
            ELONGnew[idx] = sc.barycentrictrueecliptic.lon.value
            ELATnew[idx] = sc.barycentrictrueecliptic.lat.value

        self.update(ELONGnew, name='ELONG')
        self.update(ELATnew, name='ELAT')

        # get references
        refpar = ['RAJ_REF', 'DECJ_REF']
        if np.all([p in self.columns for p in refpar]):
            RAJREF = self.catalogue['RAJ_REF']
            DECJREF = self.catalogue['DECJ_REF']
            ELONGREFnew = np.full(self.catalogue_len, '', dtype='U32')
            ELATREFnew = np.full(self.catalogue_len, '', dtype='U32')

            ELONGREFnew[idx] = RAJREF[idx]
            ELATREFnew[idx] = DECJREF[idx]

            self.update(ELONGREFnew, name='ELONG_REF')
            self.update(ELATREFnew, name='ELAT_REF')

        # get PMELONG and PMELAT if not given
        reqpar = ['PMRA', 'PMDEC']
        if np.all([p in self.columns for p in reqpar]):
            PMELONGnew = np.full(self.catalogue_len, np.nan)
            PMELATnew = np.full(self.catalogue_len, np.nan)
            PMRA = self.catalogue['PMRA']
            PMDEC = self.catalogue['PMDEC']

            idx = idx & np.isfinite(PMRA) & np.isfinite(PMDEC)

            sc = ICRS(
                RAJD[idx].values*aunits.deg,
                DECJD[idx].values*aunits.deg,
                pm_ra_cosdec=PMRA[idx].values*aunits.mas/aunits.yr,
                pm_dec=PMDEC[idx].values*aunits.mas/aunits.yr
            ).transform_to(BarycentricMeanEcliptic())

            PMELONGnew[idx] = sc.pm_lon_coslat.value
            PMELATnew[idx] = sc.pm_lat.value

            self.update(PMELONGnew, name='PMELONG')
            self.update(PMELATnew, name='PMELAT')

    def define_galactic(self):
        """
        Calculate the galactic longitude, latitude and position.

        .. note::
            The cartesian galactic coordinates returned by this function *do
            not* match those returned by the ATNF Pulsar Catalogue and the
            ``psrcat`` software. They are defined using the conventions in the
            :class:`astropy.coordinates.Galactocentric` class. This uses a
            Galactic centre distance of 8.3 kpc compared to 8.5 kpc in
            ``psrcat`` and rotated 90 degrees anticlockwise compared to
            ``psrcat``.

            The Galactic coordinate proper motions returned by this function
            *do not* match those returned by the ATNF Pulsar Catalogue and the
            ``psrcat`` software. The values returned here convert the observed
            proper motions in right ascension and declination (or elliptic
            longitude and latitude) into equivalent values in the Galactic
            coordinate system (via the :class:`astropy.coordinates.Galactic`
            class). However, the values returned by the ATNF Pulsar Catalogue
            and the ``psrcat`` software are in the Galactic cooridinate system,
            but additionally have the local solar system velocity and Galactic
            rotation of the pulsar removed from them as described in Section 3
            of `Harrison, Lyne & Anderson (1993) <https://ui.adsabs.harvard.edu/?#abs/1993MNRAS.261..113H>`_.
        """

        galpars = ['GL', 'GB', 'ZZ', 'XX', 'YY', 'DMSINB']
        if np.all([p in self.columns for p in galpars]):
            return

        reqpars = ['RAJD', 'DECJD']
        if not np.all([p in self.columns for p in reqpars]):
            return

        # get distance if required
        if 'DIST' not in self.columns:
            self.define_dist()

            if 'DIST' not in self.columns:
                return

        RAJD = self.catalogue['RAJD'].values.copy()
        DECJD = self.catalogue['DECJD'].values.copy()
        DIST = self.catalogue['DIST'].values.copy()

        GL = np.full(self.catalogue_len, np.nan)
        GB = np.full(self.catalogue_len, np.nan)
        idx = np.isfinite(RAJD) & np.isfinite(DECJD) & np.isfinite(DIST)

        # get sky coordinates
        sc = SkyCoord(RAJD[idx]*aunits.deg, DECJD[idx]*aunits.deg,
                      DIST[idx]*aunits.kpc)

        GL[idx] = sc.galactic.l.value
        GB[idx] = sc.galactic.b.value

        # set galactic longitude and latitude
        self.update(GL, name='GL')
        self.update(GB, name='GB')

        XX = np.full(self.catalogue_len, np.nan)
        YY = np.full(self.catalogue_len, np.nan)
        ZZ = np.full(self.catalogue_len, np.nan)

        # set galactocentric cartesian position (these seem to have a
        # different orientation (rotated 90 deg anticlockwise) to that
        # defined in the ATNF catalogue, and using a slightly different
        # distance to the galactic centre 8.3 kpc in astropy and 8.5 in psrcat)
        XX[idx] = sc.galactocentric.cartesian.x.value
        YY[idx] = sc.galactocentric.cartesian.y.value
        ZZ[idx] = sc.galactocentric.cartesian.z.value

        self.update(XX, name='XX')
        self.update(YY, name='YY')
        self.update(ZZ, name='ZZ')

        # set DMSINB
        if 'DM' in self.columns:
            DM = self.catalogue['DM']
            GB = self.catalogue['GB']

            DMSINB = np.full(self.catalogue_len, np.nan)

            idx = np.isfinite(GB) & np.isfinite(DM)
            DMSINB[idx] = DM[idx]*np.sin(np.deg2rad(GB[idx]))

            self.update(DMSINB, name='DMSINB')

        # galactic proper motion (in the Local Standard of Rest)
        if not np.all([p in self.columns for p in ['PMB', 'PML']]):
            reqpar = ['PMRA', 'PMDEC']
            if np.all([p in self.columns for p in reqpar]):
                PMRA = self.catalogue['PMRA'].values.copy()
                PMDEC = self.catalogue['PMDEC'].values.copy()

                PMB = np.full(self.catalogue_len, np.nan)
                PML = np.full(self.catalogue_len, np.nan)

                idx = (np.isfinite(PMRA) & np.isfinite(PMDEC) &
                       np.isfinite(RAJD) & np.isfinite(DECJD) &
                       np.isfinite(DIST))

                sc = ICRS(RAJD[idx]*aunits.deg, DECJD[idx]*aunits.deg,
                          distance=DIST[idx]*aunits.kpc,
                          pm_ra_cosdec=PMRA[idx]*aunits.mas/aunits.yr,
                          pm_dec=PMDEC[idx]*aunits.mas/aunits.yr
                          ).transform_to(Galactic())

                PMB[idx] = sc.pm_b.value
                PML[idx] = sc.pm_l_cosb.value

                self.update(PMB, name='PMB')
                self.update(PML, name='PML')

    def derived_binary(self):
        """
        Calculate derived binary system parameters.
        """

        MASS_PSR = 1.35  # canonical pulsar mass (solar masses)

        # derive mass function
        reqpars = ['A1', 'PB']
        if np.all([p in self.columns for p in reqpars]):
            A1 = self.catalogue['A1'].values.copy()*c.value  # convert to m
            PB = self.catalogue['PB'].values.copy()*86400.   # convert to sec

            idx = np.isfinite(A1) & np.isfinite(PB)

            MASSFN = np.full(self.catalogue_len, np.nan)
            MASSFN[idx] = (4.*np.pi**2/GM_sun.value)*A1[idx]**3/(PB[idx]**2)

            self.update(MASSFN, name='MASSFN')

            # derive minimum, median and 90% UL for mass
            MINMASS = np.full(self.catalogue_len, np.nan)
            MEDMASS = np.full(self.catalogue_len, np.nan)
            UPRMASS = np.full(self.catalogue_len, np.nan)
            from scipy.optimize import newton

            def solfunc(m2, sini, mf, m1):
                return (m1 + m2)**2 - (m2*sini)**3/mf

            SINI_MIN = 1.0  # inclination for minimum mass
            SINI_MED = 0.866025403  # inclination of 60deg for median mass
            SINI_90 = 0.438371146   # inclination for 90% UL mass
            for i, mf in enumerate(MASSFN):
                if ~np.isfinite(mf):
                    continue

                try:
                    MINMASS[i] = newton(solfunc, MASS_PSR,
                                        args=(SINI_MIN, mf, MASS_PSR),
                                        maxiter=1000)
                except RuntimeError:
                    MINMASS[i] = np.nan
                try:
                    MEDMASS[i] = newton(solfunc, MASS_PSR,
                                        args=(SINI_MED, mf, MASS_PSR),
                                        maxiter=1000)
                except RuntimeError:
                    MEDMASS[i] = np.nan
                try:
                    UPRMASS[i] = newton(solfunc, MASS_PSR,
                                        args=(SINI_90, mf, MASS_PSR),
                                        maxiter=1000)
                except RuntimeError:
                    UPRMASS[i] = np.nan

            self.update(MINMASS, name='MINMASS')
            self.update(MEDMASS, name='MEDMASS')
            self.update(UPRMASS, name='UPRMASS')

            # add uncertainty on mass function
            reqpars = ['A1_ERR', 'PB_ERR']
            if np.all([p in self.columns for p in reqpars]):
                # convert to metres
                A1ERR = self.catalogue['A1_ERR'].values.copy()*c.value
                # convert to seconds
                PBERR = self.catalogue['PB_ERR'].values.copy()*86400.

                idx = (np.isfinite(MASSFN) & np.isfinite(A1ERR) &
                       np.isfinite(PBERR))

                MASSFN_ERR = np.full(self.catalogue_len, np.nan)
                MASSFN_ERR[idx] = (
                    MASSFN[idx] * np.sqrt((3.*A1ERR[idx]/A1[idx])**2 +
                                          (2.*PBERR[idx]/PB[idx])**2)
                    )

                self.update(MASSFN_ERR, name='MASSFN_ERR')

        # derive eccentricity from EPS1 and EPS2
        reqpars = ['EPS1', 'EPS2']
        if np.all([p in self.columns for p in reqpars]):
            EPS1 = self.catalogue['EPS1'].values.copy()
            EPS2 = self.catalogue['EPS2'].values.copy()
            ECCnew = np.full(self.catalogue_len, np.nan)
            OMnew = np.full(self.catalogue_len, np.nan)

            idx = np.isfinite(EPS1) & np.isfinite(EPS2)

            # set eccentricities
            ECCnew[idx] = np.sqrt(EPS1[idx]**2+EPS2[idx]**2)

            self.update(ECCnew, name='ECC')

            # set angle of peristron
            idxn = idx & (ECCnew != 0.)
            OMnew[idxn] = np.arctan2(EPS1[idxn],
                                     EPS2[idxn])*180./np.pi
            OMnew = np.mod(OMnew+360., 360.)  # make sure angles are positive

            self.update(OMnew, name='OM')

            # set errors
            reqpars = ['EPS1_ERR', 'EPS2_ERR']
            if np.all([p in self.columns for p in reqpars]):
                EPS1ERR = self.catalogue['EPS1_ERR'].values.copy()
                EPS2ERR = self.catalogue['EPS2_ERR'].values.copy()
                ECCERRnew = np.full(self.catalogue_len, np.nan)
                OMERRnew = np.full(self.catalogue_len, np.nan)

                idxn = idx & (np.isfinite(EPS1ERR) & np.isfinite(EPS2ERR) &
                              (ECCnew != 0.))

                OMERRnew[idxn] = (
                    np.sqrt((EPS2[idxn]*EPS1ERR[idxn])**2
                            + (EPS1[idxn]*EPS2ERR[idxn])**2) /
                    (ECCnew[idxn])**2
                    )*180.0/np.pi
                self.update(OMERRnew, name='OM_ERR')

                ECCERRnew[idxn] = (
                    np.sqrt((EPS1[idxn]*EPS1ERR[idxn])**2
                            + (EPS2[idxn]*EPS2ERR[idxn])**2) / ECCnew[idxn]
                    )
                self.update(ECCERRnew, name='ECC_ERR')

        # derive EPS1 and EPS2 from ECC and OM
        reqpars = ['ECC', 'OM']
        if np.all([p in self.columns for p in reqpars]):
            ECC = self.catalogue['ECC'].values.copy()
            OM = self.catalogue['OM'].values.copy()
            EPS1new = np.full(self.catalogue_len, np.nan)
            EPS2new = np.full(self.catalogue_len, np.nan)

            idx = np.isfinite(ECC) & np.isfinite(OM)

            EPS1new[idx] = ECC[idx] * np.sin(OM[idx])
            EPS2new[idx] = ECC[idx] * np.cos(OM[idx])

            self.update(EPS1new, name='EPS1')
            self.update(EPS2new, name='EPS2')

            # set errors
            reqpars = ['ECC_ERR', 'OM_ERR']
            if np.all([p in self.columns for p in reqpars]):
                ECCERR = self.catalogue['ECC_ERR'].values.copy()
                OMERR = self.catalogue['OM_ERR'].values.copy()
                EPS1ERRnew = np.full(self.catalogue_len, np.nan)
                EPS2ERRnew = np.full(self.catalogue_len, np.nan)

                idxn = idx & np.isfinite(ECCERR) & np.isfinite(OMERR)

                EPS1ERRnew[idxn] = (
                    np.abs(EPS1new[idxn]) *
                    np.sqrt((ECCERR[idxn]/ECC[idxn])**2 +
                            (np.abs(np.cos(np.deg2rad(OM[idxn]))) * np.deg2rad(OMERR[idxn]) /
                             np.abs(np.sin(np.deg2rad(OM[idxn]))))**2)
                    )
                EPS2ERRnew[idxn] = (
                    np.abs(EPS2new[idxn]) *
                    np.sqrt((ECCERR[idxn]/ECC[idxn])**2 +
                            (np.abs(np.sin(np.deg2rad(OM[idxn]))) * np.deg2rad(OMERR[idxn]) /
                             np.abs(np.cos(np.deg2rad(OM[idxn]))))**2)
                    )

                self.update(EPS1ERRnew, name='EPS1_ERR')
                self.update(EPS2ERRnew, name='EPS2_ERR')

        # derive MINOMDOT
        reqpars = ['ECC', 'PB', 'MINMASS']
        if np.all([p in self.columns for p in reqpars]):
            MINMASS = self.catalogue['MINMASS'].values.copy()
            PB = self.catalogue['PB'].values.copy()*86400.
            ECC = self.catalogue['ECC'].values.copy()

            MINOMDOT = np.full(self.catalogue_len, np.nan)

            idx = np.isfinite(MINMASS) & np.isfinite(PB) & np.isfinite(ECC)

            MINOMDOT[idx] = (3.*(2.*np.pi/PB[idx])**(5./3.) *
                             ((MASS_PSR+MINMASS[idx]) *
                              4.925490946e-6)**(2./3.) /
                             (1.-ECC[idx]**2))
            MINOMDOT[idx] = np.rad2deg(MINOMDOT[idx])*86400.*365.25

            self.update(MINOMDOT, name='MINOMDOT')

    def derived_p0(self):
        """
        Calculate the period from the frequency in cases where period is not
        given.
        """

        if 'F0' not in self.columns:
            return

        F0 = self.catalogue['F0']
        P0new = np.full(self.catalogue_len, np.nan)

        # find indices where P0 needs to be set from F0
        idx = np.isfinite(F0)
        P0new[idx] = 1./F0[idx]
        self.update(P0new, name='P0')

        # set the references
        if 'F0_REF' in self.columns:
            P0REFnew = np.full(self.catalogue_len, '', dtype='U32')
            F0REF = self.catalogue['F0_REF']
            P0REFnew[idx] = F0REF[idx]
            self.update(P0REFnew, 'P0_REF')

        # set the errors
        if 'F0_ERR' in self.columns:
            P0ERRnew = np.full(self.catalogue_len, np.nan)
            F0ERR = self.catalogue['F0_ERR']
            idx = idx & np.isfinite(F0ERR)
            P0ERRnew[idx] = F0ERR[idx]*P0new[idx]**2
            self.update(P0ERRnew, 'P0_ERR')

    def derived_f0(self):
        """
        Calculate the frequency from the period in cases where frequency is not
        given.
        """

        if 'P0' not in self.columns:
            return

        P0 = self.catalogue['P0']
        F0new = np.full(self.catalogue_len, np.nan)

        # find indices where F0 needs to be set from P0
        idx = np.isfinite(P0)
        F0new[idx] = 1./P0[idx]
        self.update(F0new, name='F0')

        # set the references
        if 'P0_REF' in self.columns:
            F0REFnew = np.full(self.catalogue_len, '', dtype='U32')
            P0REF = self.catalogue['P0_REF']
            F0REFnew[idx] = P0REF[idx]
            self.update(F0REFnew, name='F0_REF')

        # set the errors
        if 'P0_ERR' in self.columns:
            F0ERRnew = np.full(self.catalogue_len, np.nan)
            P0ERR = self.catalogue['P0_ERR']
            idx = idx & np.isfinite(P0ERR)
            F0ERRnew[idx] = P0ERR[idx]*F0new[idx]**2
            self.update(F0ERRnew, name='F0_ERR')

    def derived_p1(self):
        """
        Calculate the period derivative from the frequency derivative in cases
        where period derivative is not given.
        """

        reqpars = ['P0', 'F1']
        if not np.all([p in self.columns for p in reqpars]):
            return

        P0 = self.catalogue['P0']
        F1 = self.catalogue['F1']
        P1new = np.full(self.catalogue_len, np.nan)

        # find indices where P0 needs to be set from F0
        idx = np.isfinite(P0) & np.isfinite(F1)
        P1new[idx] = -(P0[idx]**2)*F1[idx]
        self.update(P1new, name='P1')

        # set the references
        if 'F1_REF' in self.columns:
            P1REFnew = np.full(self.catalogue_len, '', dtype='U32')
            F1REF = self.catalogue['F1_REF']
            P1REFnew[idx] = F1REF[idx]
            self.update(P1REFnew, name='P1_REF')

        # set the errors
        reqpars = ['F0_ERR', 'F1_ERR']
        if np.all([p in self.columns for p in reqpars]):
            P1ERRnew = np.full(self.catalogue_len, np.nan)
            F1ERR = self.catalogue['F1_ERR']
            F0ERR = self.catalogue['F0_ERR']
            idx = idx & (np.isfinite(F1ERR) & np.isfinite(F0ERR))
            P1ERRnew[idx] = np.sqrt(
                (P0[idx]**2*F1ERR[idx])**2
                + (2.0*P0[idx]**3*F1[idx]*F0ERR[idx])**2)
            self.update(P1ERRnew, name='P1_ERR')

    def derived_f1(self):
        """
        Calculate the frequency derivative from the period derivative in cases
        where frequency derivative is not given.
        """

        reqpars = ['F0', 'P1']
        if not np.all([p in self.columns for p in reqpars]):
            return

        F0 = self.catalogue['F0']
        P1 = self.catalogue['P1']
        F1new = np.full(self.catalogue_len, np.nan)

        # find indices where P0 needs to be set from F0
        idx = np.isfinite(P1) & np.isfinite(F0)
        F1new[idx] = -(F0[idx]**2)*P1[idx]
        self.update(F1new, name='F1')

        # set the references
        if 'P1_REF' in self.columns:
            F1REFnew = np.full(self.catalogue_len, '', dtype='U32')
            P1REF = self.catalogue['P1_REF']
            F1REFnew[idx] = P1REF[idx]
            self.update(F1REFnew, name='F1_REF')

        # set the errors
        reqpars = ['P0_ERR', 'P1_ERR']
        if np.all([p in self.columns for p in reqpars]):
            F1ERRnew = np.full(self.catalogue_len, np.nan)
            P1ERR = self.catalogue['P1_ERR']
            P0ERR = self.catalogue['P0_ERR']
            idx = idx & np.isfinite(P1ERR) & np.isfinite(P0ERR)
            F1ERRnew[idx] = np.sqrt(
                (F0[idx]**2*P1ERR[idx])**2
                + (2.0*F0[idx]**3*P1[idx]*P0ERR[idx])**2)
            self.update(F1ERRnew, name='F1_ERR')

    def derived_pb(self):
        """
        Calculate binary orbital period from orbital frequency.
        """

        if 'FB0' not in self.columns:
            return

        FB0 = self.catalogue['FB0']
        PBnew = np.full(self.catalogue_len, np.nan)

        idx = np.isfinite(FB0)
        PBnew[idx] = 1./(FB0[idx]*86400.)
        self.update(PBnew, name='PB')

        # set the references
        if 'FB0_REF' in self.columns:
            PBREFnew = np.full(self.catalogue_len, '', dtype='U32')
            FB0REF = self.catalogue['FB0_REF']
            PBREFnew[idx] = FB0REF[idx]
            self.update(PBREFnew, name='PB_REF')

        # set the errors
        if 'FB0_ERR' in self.columns:
            PBERRnew = np.full(self.catalogue_len, np.nan)
            FB0ERR = self.catalogue['FB0_ERR']
            idx = idx & np.isfinite(FB0ERR)
            PBERRnew[idx] = FB0ERR[idx]*PBnew[idx]**2*86400.
            self.update(PBERRnew, name='PB_ERR')

    def derived_pbdot(self):
        """
        Calculate binary orbital period derivative from orbital frequency
        derivative.
        """

        reqpars = ['FB1', 'PB']
        if not np.all([p in self.columns for p in reqpars]):
            return

        FB1 = self.catalogue['FB1']
        PB = self.catalogue['PB']
        PBDOTnew = np.full(self.catalogue_len, np.nan)

        idx = np.isfinite(PB) & np.isfinite(FB1)
        PBDOTnew[idx] = -(PB[idx]**2*FB1[idx])
        self.update(PBDOTnew, name='PBDOT')

        # set the references
        if 'FB1_REF' in self.columns:
            PBDOTREFnew = np.full(self.catalogue_len, '', dtype='U32')
            FB1REF = self.catalogue['FB1_REF']
            PBDOTREFnew[idx] = FB1REF[idx]
            self.update(PBDOTREFnew, name='PBDOT_REF')

        # set the errors
        reqpars = ['FB1_ERR', 'FB0_ERR']
        if np.all([p in self.columns for p in reqpars]):
            PBDOTERRnew = np.full(self.catalogue_len, np.nan)
            FB1ERR = self.catalogue['FB1_ERR']
            FB0ERR = self.catalogue['FB0_ERR']
            idx = idx & np.isfinite(FB1ERR) & np.isfinite(FB0ERR)
            PBDOTERRnew[idx] = np.sqrt((PB[idx]**2 * FB1ERR[idx])**2
                                       + (2.0 * PB[idx]**3 * FB1[idx]
                                          * FB0ERR[idx])**2)
            self.update(PBDOTERRnew, name='PBDOT_ERR')

    def derived_fb0(self):
        """
        Calculate orbital frequency from orbital period.
        """

        if 'PB' not in self.columns:
            return

        PB = self.catalogue['PB']
        FB0new = np.full(self.catalogue_len, np.nan)

        idx = np.isfinite(PB)
        FB0new[idx] = 1./(PB[idx]*86400.)
        self.update(FB0new, name='FB0')

        # set the references
        if 'PB_REF' in self.columns:
            FB0REFnew = np.full(self.catalogue_len, '', dtype='U32')
            PBREF = self.catalogue['PB_REF']
            FB0REFnew[idx] = PBREF[idx]
            self.update(FB0REFnew, name='FB0_REF')

        # set the errors
        if 'PB_ERR' in self.columns:
            FB0ERRnew = np.full(self.catalogue_len, np.nan)
            PBERR = self.catalogue['PB_ERR']
            idx = idx & np.isfinite(PBERR)
            FB0ERRnew[idx] = PBERR[idx]*(FB0new[idx]**2)*86400.
            self.update(FB0ERRnew, name='FB0_ERR')

    def derived_fb1(self):
        """
        Calculate the orbital frequency derivative from the binary orbital
        period derivative.
        """

        reqpars = ['PBDOT', 'FB0']
        if not np.all([p in self.columns for p in reqpars]):
            return

        PBDOT = self.catalogue['PBDOT']
        FB0 = self.catalogue['FB0']
        FB1new = np.full(self.catalogue_len, np.nan)

        idx = np.isfinite(FB0) & np.isfinite(PBDOT)
        FB1new[idx] = -(FB0[idx]**2*PBDOT[idx])
        self.update(FB1new, name='FB1')

        # set the references
        if 'PBDOT_REF' in self.columns:
            FB1REFnew = np.full(self.catalogue_len, '', dtype='U32')
            PBDOTREF = self.catalogue['PBDOT_REF']
            FB1REFnew[idx] = PBDOTREF[idx]
            self.update(FB1REFnew, name='FB1_REF')

        # set the errors
        reqpars = ['PBDOT_ERR', 'PB_ERR']
        if np.all([p in self.columns for p in reqpars]):
            FB1ERRnew = np.full(self.catalogue_len, np.nan)
            PBDOTERR = self.catalogue['PBDOT_ERR']
            PBERR = self.catalogue['PB_ERR']
            idx = idx & np.isfinite(PBERR) & np.isfinite(PBDOTERR)
            FB1ERRnew[idx] = np.sqrt(
                (FB0[idx]**2 * PBDOTERR[idx])**2
                + (2.0 * FB0[idx]**3 * PBDOT[idx] *
                   PBERR[idx] * 86400.)**2)
            self.update(FB1ERRnew, name='FB1_ERR')

    def derived_p1_i(self):
        """
        Calculate the intrinsic period derivative.
        """

        if 'VTRANS' not in self.columns:
            self.derived_vtrans()

        reqpars = ['VTRANS', 'P0', 'P1', 'DIST']
        if not np.all([p in self.columns for p in reqpars]):
            return

        # get required parameters
        VTRANS = self.catalogue['VTRANS']
        P0 = self.catalogue['P0']
        P1 = self.catalogue['P1']
        DIST = self.catalogue['DIST']

        P1I = np.full(self.catalogue_len, np.nan)
        idx = (np.isfinite(P1) & np.isfinite(P0) & np.isfinite(VTRANS) &
               np.isfinite(DIST))
        P1I[idx] = ((P1[idx]/1.0e-15) -
                    VTRANS[idx]**2 * 1.0e10 * P0[idx] /
                    (DIST[idx] * 3.086e6)/2.9979e10) * 1.0e-15
        self.update(P1I, name='P1_I')

    def derived_age(self):
        """
        Calculate the characteristic age in years (see
        :func:`~psrqpy.utils.characteristic_age`, with an assumed braking index
        of n=3).
        """

        from .utils import characteristic_age

        if not np.all([p in self.columns for p in ['P0', 'P1']]):
            return

        # get period and period derivative
        P0 = self.catalogue['P0']
        P1 = self.catalogue['P1']
        AGE = characteristic_age(P0, P1)
        self.update(AGE, name='AGE')

    def derived_age_i(self):
        """
        Calculate the characteristic age (in years), dervied from period and
        intrinsic period derivative.
        """

        from .utils import characteristic_age

        if 'P1_I' not in self.columns:
            self.derived_p1_i()

        if not np.all([p in self.columns for p in ['P0', 'P1_I']]):
            return

        # get period and period derivative
        P0 = self.catalogue['P0']
        P1_I = self.catalogue['P1_I']
        AGEI = characteristic_age(P0, P1_I)
        self.update(AGEI, name='AGE_I')

    def derived_bsurf(self):
        """
        Calculate the surface magnetic field strength (see
        :func:`~psrqpy.utils.B_field`).
        """

        from .utils import B_field

        if not np.all([p in self.columns for p in ['P0', 'P1']]):
            return

        # get period and period derivative
        P0 = self.catalogue['P0']
        P1 = self.catalogue['P1']
        BSURF = B_field(P0, P1)
        self.update(BSURF, name='BSURF')

    def derived_bsurf_i(self):
        """
        Calculate the surface magnetic field strength, dervied from period and
        intrinsic period derivative.
        """

        from .utils import B_field

        if 'P1_I' not in self.columns:
            self.derived_p1_i()

        if not np.all([p in self.columns for p in ['P0', 'P1_I']]):
            return

        # get period and period derivative
        P0 = self.catalogue['P0']
        P1_I = self.catalogue['P1_I']
        BSURFI = B_field(P0, P1_I)
        self.update(BSURFI, name='BSURF_I')

    def derived_b_lc(self):
        """
        Calculate the magnetic field strength at the light cylinder.
        """

        if not np.all([p in self.columns for p in ['P0', 'P1']]):
            return

        # get period and period derivative
        P0 = self.catalogue['P0']
        P1 = self.catalogue['P1']

        BLC = np.full(self.catalogue_len, np.nan)
        idx = (P1 > 0.) & np.isfinite(P1) & np.isfinite(P0)
        BLC[idx] = 3.0e8*np.sqrt(P1[idx])*np.abs(P0[idx])**(-5./2.)
        self.update(BLC, name='B_LC')

    def derived_edot(self):
        """
        Calculate the spin-down luminosity.
        """

        if not np.all([p in self.columns for p in ['P0', 'P1']]):
            return

        # get period and period derivative
        P0 = self.catalogue['P0']
        P1 = self.catalogue['P1']

        EDOT = np.full(self.catalogue_len, np.nan)
        idx = (P1 > 0.) & np.isfinite(P1) & np.isfinite(P0)
        EDOT[idx] = 4.0 * np.pi**2 * 1e45 * P1[idx] / P0[idx]**3
        self.update(EDOT, name='EDOT')

    def derived_edot_i(self):
        """
        Calculate the spin-down luminosity, dervied from period and intrinsic
        period derivative.
        """

        if 'P1_I' not in self.columns:
            self.derived_p1_i()

        if not np.all([p in self.columns for p in ['P0', 'P1_I']]):
            return

        # get period and period derivative
        P0 = self.catalogue['P0']
        P1_I = self.catalogue['P1_I']

        EDOT_I = np.full(self.catalogue_len, np.nan)
        idx = (P1_I > 0.) & np.isfinite(P1_I) & np.isfinite(P0)
        EDOT_I[idx] = 4.0 * np.pi**2 * 1e45 * P1_I[idx] / P0[idx]**3
        self.update(EDOT_I, name='EDOT_I')

    def derived_edotd2(self):
        """
        Calculate the spin-down luminosity flux at the Sun.
        """

        reqpars = ['P0', 'P1', 'DIST']
        if not np.all([p in self.columns for p in reqpars]):
            return

        # get period, period derivative and distance
        P0 = self.catalogue['P0']
        P1 = self.catalogue['P1']
        DIST = self.catalogue['DIST']

        EDOTD2 = np.full(self.catalogue_len, np.nan)
        idx = (P0 > 0.) & np.isfinite(P1) & np.isfinite(P0) & np.isfinite(DIST)
        EDOTD2[idx] = 4.0*np.pi**2*1e45*((P1[idx]/P0[idx]**3)/DIST[idx]**2)
        self.update(EDOTD2, name='EDOTD2')

    def derived_pmtot(self):
        """
        Calculate the total proper motion and error.
        """

        reqpars = ['PMRA', 'PMDEC', 'PMELONG', 'PMELAT']
        if not np.all([p in self.columns for p in reqpars]):
            return

        # get PMRA and PMDEC
        PMRA = self.catalogue['PMRA'].copy()
        PMDEC = self.catalogue['PMDEC'].copy()
        PMELONG = self.catalogue['PMELONG']
        PMELAT = self.catalogue['PMELAT']

        # use PM ELONG or ELAT if no RA and DEC
        useelong = ~np.isfinite(PMRA) & np.isfinite(PMELONG)
        useelat = ~np.isfinite(PMDEC) & np.isfinite(PMELAT)
        PMRA[useelong] = PMELONG[useelong]
        PMDEC[useelat] = PMELAT[useelat]

        PMTOT = np.sqrt(PMRA**2+PMDEC**2)
        self.update(PMTOT, name='PMTOT')

        # get the error
        reqpars1 = ['PMRA_ERR', 'PMDEC_ERR']
        reqpars2 = ['PMELONG_ERR', 'PMELAT_ERR']
        if (not np.all([p in self.columns for p in reqpars1]) and
                not np.all([p in self.columns for p in reqpars2])):
            return

        if 'PMRA_ERR' in self.columns:
            PMRA_ERR = self.catalogue['PMRA_ERR'].copy()
        else:
            PMRA_ERR = np.full(self.catalogue_len, np.nan)

        if 'PMDEC_ERR' in self.columns:
            PMDEC_ERR = self.catalogue['PMDEC_ERR'].copy()
        else:
            PMDEC_ERR = np.full(self.catalogue_len, np.nan)

        if 'PMELONG_ERR' in self.columns:
            PMELONG_ERR = self.catalogue['PMELONG_ERR'].copy()
        else:
            PMELONG_ERR = np.full(self.catalogue_len, np.nan)

        if 'PMELAT_ERR' in self.columns:
            PMELAT_ERR = self.catalogue['PMELAT_ERR'].copy()
        else:
            PMELAT_ERR = np.full(self.catalogue_len, np.nan)

        PMLAT = np.full(self.catalogue_len, np.nan)
        PMLONG = np.full(self.catalogue_len, np.nan)
        PMLATERR = np.full(self.catalogue_len, np.nan)
        PMLONGERR = np.full(self.catalogue_len, np.nan)

        idx = np.isfinite(PMELONG) & np.isfinite(PMELONG_ERR)
        PMLONG[idx] = PMELONG[idx]
        PMLONGERR[idx] = PMELONG_ERR[idx]
        idx = np.isfinite(PMRA) & np.isfinite(PMRA_ERR)
        PMLONG[idx] = PMRA[idx]
        PMLONGERR[idx] = PMRA_ERR[idx]

        idx = np.isfinite(PMELAT) & np.isfinite(PMELAT_ERR)
        PMLAT[idx] = PMELAT[idx]
        PMLATERR[idx] = PMELAT_ERR[idx]
        idx = np.isfinite(PMDEC) & np.isfinite(PMDEC_ERR)
        PMLAT[idx] = PMDEC[idx]
        PMLATERR[idx] = PMDEC_ERR[idx]

        PMTOTERR = np.sqrt(((PMLONG*PMLONGERR)**2+(PMLAT*PMLATERR)**2) /
                           (PMLONG**2 + PMLAT**2))
        self.update(PMTOTERR, name='PMTOT_ERR')

    def derived_vtrans(self):
        """
        Calculate the transverse velocity.
        """

        if 'PMTOT' not in self.columns:
            self.derived_pmtot()

        if not np.all([p in self.columns for p in ['PMTOT', 'DIST']]):
            return

        PMTOT = self.catalogue['PMTOT']
        DIST = self.catalogue['DIST']

        VTRANS = np.full(self.catalogue_len, np.nan)
        idx = np.isfinite(PMTOT) & np.isfinite(DIST)
        VTRANS[idx] = (PMTOT[idx] * np.pi / (1000.0*3600.0*180.0*365.25 *
                       86400.0))*3.086e16*DIST[idx]
        self.update(VTRANS, name='VTRANS')

    def derived_flux(self):
        """
        Calculate spectral index between 400 and 1400 MHz and radio
        flux at 400 and 1400 MHz.
        """

        if not np.all([p in self.columns for p in ['S1400', 'S400']]):
            return

        S1400 = self.catalogue['S1400']
        S400 = self.catalogue['S400']

        SI414 = np.full(self.catalogue_len, np.nan)
        idx = np.isfinite(S1400) & np.isfinite(S400) & (S1400 > 0.) & (S400 > 0.)
        fac = np.log10(400.0/1400.0)
        SI414[idx] = -(np.log10(S400[idx]/S1400[idx])/fac)
        self.update(SI414, name='SI414')

        # need distance for flux
        if 'DIST' not in self.columns:
            self.define_dist()

        if 'DIST' not in self.columns:
            return

        DIST = self.catalogue['DIST']

        R_LUM = np.full(self.catalogue_len, np.nan)
        idx = np.isfinite(S400) & np.isfinite(DIST)
        R_LUM[idx] = S400[idx] * DIST[idx]**2
        self.update(R_LUM, name='R_LUM')

        R_LUM14 = np.full(self.catalogue_len, np.nan)
        idx = np.isfinite(S1400) & np.isfinite(DIST)
        R_LUM14[idx] = S1400[idx] * DIST[idx]**2
        self.update(R_LUM14, name='R_LUM14')

    def get_pulsar(self, psr, selected=False):
        """
        Return the table row for a particular pulsar for all the catalogue
        parameters.

        Args:
            psr (str): The name of a pulsar to return.
            selected (bool): If True then output return a table row containing
                parameters specified by :meth:`~psrqpy.QueryATNF.query_params`,
                otherwise return all parameters. Defaults to False.

        Returns:
            :class:`astropy.table.Table`: a table row
        """

        namepars = ['PSRJ', 'PSRB', 'BNAME', 'JNAME', 'NAME']
        if not np.any([p in self.columns for p in namepars]):
            warnings.warn("No 'NAME' parameter in table!")
            return None

        # try searching for the name in each potential name-type
        for namepar in namepars:
            if namepar in self.columns:
                names = self.catalogue[namepar]
                if np.any(psr == names):
                    psrrow = self.catalogue_table[(psr == names).tolist()]
                    if selected:
                        return psrrow[self.query_params]
                    else:
                        return psrrow

        return None

    def get_ephemeris(self, psr, precision=15, selected=False):
        """
        Return the table row for a particular pulsar and output it as an
        ephemeris-style string output.

        Args:
            psr (str): The name of a pulsar to return.
            precision (int): The precision (number of decimal places) at which
                to output numbers. Defaults to 15.
            selected (bool): If True only output the parameters specified by
                :meth:`~psrqpy.QueryATNF.query_params`, otherwise output all
                parameters. Defaults to False.

        Returns:
            str: an ephemeris
        """

        psr = self.get_pulsar(psr, selected=selected)

        if psr is None:
            return None

        ephemstr = ''

        # get variables that are set
        variables = []
        values = []
        errors = []
        for par in PSR_ALL_PARS:
            if par in psr.columns:
                parval = psr[par]

                if not parval.mask[0]:
                    variables.append(par)
                    values.append(parval[0])

                    if par+'_ERR' in psr.columns:
                        errval = psr[par+'_ERR']

                        if not errval.mask[0]:
                            errors.append(errval[0])
                        else:
                            errors.append(None)
                    else:
                        errors.append(None)

        mkl = max([len(kn) for kn in variables])+2  # max key length for output alignment
        vlb = precision + 10  # allow extra space for minus sign/exponents
        outputstr = '{{name: <{0}}}{{value: <{1}}}\t{{error}}'.format(mkl, vlb)

        for varname, varval, varerr in zip(variables, values, errors):
            outputdic = {}
            outputdic['name'] = varname

            if isinstance(varval, float):
                if varval.is_integer():
                    precstr = '{0:.0f}'  # print out an integer
                else:
                    precstr = '{{0:.{}f}}'.format(precision)  # print out float

                if abs(varval) < 1e-6 or abs(varval) > 1e6:
                    # print out float in scientific notation
                    precstr = '{{0:.{}e}}'.format(precision)

                if varerr is not None:
                    if varerr.is_integer():
                        precstre = '{0:.0f}'  # print out an integer
                else:
                    precstre = '{{0:.{}f}}'.format(precision)  # print out float

                if varerr is not None:
                    if abs(varerr) < 1e-6 or abs(varerr) > 1e6:
                        # print out float in scientific notation
                        precstre = '{{0:.{}e}}'.format(precision)

                outputdic['value'] = precstr.format(varval)
                outputdic['error'] = precstre.format(varerr) if varerr is not None else ''
            else:
                outputdic['value'] = varval

                if isinstance(varerr, float):
                    precstre = '{{0:.{}f}}'.format(precision)  # print out float
                    if abs(varerr) < 1e-6 or abs(varerr) > 1e6:
                        # print out float in scientific notation
                        precstre = '{{0:.{}e}}'.format(precision)

                    outputdic['error'] = precstre.format(varerr)
                else:
                    outputdic['error'] = ''

            ephemstr += outputstr.format(**outputdic).strip()+'\n'

        return ephemstr

    def get_pulsars(self):
        """
        Returns:
            :class:`psrqpy.pulsar.Pulsars`: the queried pulsars returned as a
            :class:`~psrqpy.pulsar.Pulsars` object, which is a dictionary of
            :class:`~psrqpy.pulsar.Pulsar` objects.
        """

        if not self._pulsars:
            from .pulsar import Pulsar, Pulsars

            self._pulsars = Pulsars()

            # add pulsars one by one
            qparams = deepcopy(self.query_params)
            if isinstance(qparams, list):
                if 'JNAME' not in qparams:
                    self.query_params = self.query_params + ['JNAME']
            else:
                self.query_params = ['JNAME']

            psrtable = self.table
            for row in psrtable:
                P = Pulsar(row['JNAME'], query=self)
                self._pulsars.add_pulsar(P)

            self.query_params = qparams  # revert to previous query parameters

        return self._pulsars

    @property
    def get_version(self):
        """
        Return a string with the ATNF version number, or None if not found.

        Returns:
            str: the ATNF version number.
        """

        return self.catalogue.version

    def parse_conditions(self, psrtype=None, assoc=None, bincomp=None):
        """
        Parse a string of `conditions
        <http://www.atnf.csiro.au/research/pulsar/psrcat/psrcat_help.html#condition>`_,
        i.e., logical statements with which to apply to a catalogue query,
        e.g., ``condition = 'f0 > 2.5 && assoc(GC)'``, so that they are in the
        format required for the query URL.

        Args:
            psrtype (list, str): a list of strings, or single string, of
                conditions on the
                `type <http://www.atnf.csiro.au/research/pulsar/psrcat/psrcat_help.html#psr_types>`_
                of pulsars to return (logical AND will be used for any listed
                types)
            assoc (list, str): a list of strings, or single string, of
                conditions on the associations of pulsars to return (logical
                AND will be used for any listed associations)
            bincomp (list, str): a list of strings, or single string, of
                conditions on the
                `binary companion <http://www.atnf.csiro.au/research/pulsar/psrcat/psrcat_help.html?type=normal#bincomp_type>`_
                types of pulsars to return (logical AND will be used for any
                listed associations)
            exactmatch (bool): a boolean stating whether assciations and types
                given as the condition should be an exact match

        Returns:
            str: a string with the format required for use in
            :attr:`~psrqpy.config.QUERY_URL`

        """

        conditionparse = ''

        # add on any extra given pulsar types
        if psrtype is not None:
            if isinstance(psrtype, list):
                if len(psrtype) == 0:
                    raise Exception("No pulsar types in list")

                for p in psrtype:
                    if not isinstance(p, string_types):
                        raise Exception("Non-string value '{}' found in pulsar type list"
                                        .format(p))
                self._query_psr_types = psrtype
            else:
                if isinstance(psrtype, string_types):
                    self._query_psr_types = [psrtype]
                else:
                    raise Exception("'psrtype' must be a list or string")

            for p in list(self._query_psr_types):
                if p.upper() not in PSR_TYPE:
                    warnings.warn("Pulsar type '{}' is not recognised, no type will be required"
                                  .format(p))
                    self._query_psr_types.remove(p)
                else:
                    if len(conditionparse) == 0:
                        conditionparse = 'type({})'.format(p.upper())
                    else:
                        conditionparse += ' && type({})'.format(p.upper())

        # add on any extra given associations
        if assoc is not None:
            if isinstance(assoc, list):
                if len(assoc) == 0:
                    raise Exception("No pulsar types in list")

                for p in assoc:
                    if not isinstance(p, string_types):
                        raise Exception("Non-string value '{}' found in associations list"
                                        .format(p))
                self._query_assocs = assoc
            else:
                if isinstance(assoc, string_types):
                    self._query_assocs = [assoc]
                else:
                    raise Exception("'assoc' must be a list or string")

            for p in list(self._query_assocs):
                if p.upper() not in PSR_ASSOC_TYPE:
                    warnings.warn("Pulsar association '{}' is not recognised, "
                                  "no type will be required".format(p))
                    self._query_assocs.remove(p)
                else:
                    if len(conditionparse) == 0:
                        conditionparse = 'assoc({})'.format(p.upper())
                    else:
                        conditionparse += ' && assoc({})'.format(p.upper())

        # add on any extra given binary companion types
        if bincomp is not None:
            if isinstance(bincomp, list):
                if len(assoc) == 0:
                    raise Exception("No pulsar types in list")

                for p in bincomp:
                    if not isinstance(p, string_types):
                        raise Exception("Non-string value '{}' found in binary "
                                        "companions list".format(p))
                self._query_bincomps = bincomp
            else:
                if isinstance(bincomp, string_types):
                    self._query_bincomps = [bincomp]
                else:
                    raise Exception("'bincomp' must be a list or string")

            for p in list(self._query_bincomps):
                if p.upper() not in PSR_BINARY_TYPE:
                    warnings.warn("Pulsar binary companion '{}' is not recognised, "
                                  "no type will be required".format(p))
                    self._query_bincomps.remove(p)
                else:
                    if len(conditionparse) == 0:
                        conditionparse = 'bincomp({})'.format(p.upper())
                    else:
                        conditionparse += ' && bincomp({})'.format(p.upper())

        return conditionparse

    @property
    def catalogue_shape(self):
        """
        The shape of the entire catalogue table as a tuple containing the
        number of rows and the number of columns.
        """

        return self.catalogue.shape

    @property
    def catalogue_nrows(self):
        """
        The number of rows in the entire catalogue, i.e. the number of pulsars
        it contains.
        """

        return self.catalogue.shape[0]

    @property
    def catalogue_ncols(self):
        """
        The number of columns in the entire catalogue, i.e. the number of
        parameters it contains.
        """

        return self.catalogue.shape[1]

    @property
    def catalogue_len(self):
        """
        The length of the entire catalogue, i.e., the number of pulsars it
        contains. This should be the same as `catalogue_nrows`.
        """

        return len(self.catalogue)

    def __len__(self):
        """
        Returns:
            int: :func:`len` method returns the number of pulsars
        """

        return len(self.pandas)

    def __str__(self):
        """
        Returns:
            str: :func:`str` method returns the str method of an :class:`astropy.table.Table`.
        """

        return str(self.table)

    def __repr__(self):
        """
        Returns:
            str: :func:`repr` method returns the repr method of an :class:`astropy.table.Table`.
        """

        return repr(self.table)

    def plot(self, param1, param2, logx=False, logy=False, excludeAssoc=[], showtypes=[],
             showGCs=False, showSNRs=False, markertypes={}, rcparams={}, usealtair=False,
             **kwargs):
        """
        Produce a scatter plot of pairs of parameters using :module:`matplotlib.pyplot`.

        Args:
            param1 (str): a pulsar parameter to be plotted along the x-axis. The parameter values
                must be floating point numbers.
            param2 (str): a pulsar parameter to be plotted along the y-axis. The parameter values
                must be floating point numbers.
            logx (bool): set to True to use a logarithmic x-axis. Defaults to False.
            logy (bool): set to True to use a logarithmic y-axis. Defaults to False.
            showtypes (list, str): a list of pulsar types to highlight with markers in the plot.
                These can contain any of the following: ``BINARY``, ``HE``, ``NRAD``, ``RRAT``,
                ``XINS``, ``AXP`` or ``SGR``, or ``ALL`` to show all types. Default to showing no
                types.
            showGCs (bool): show markers to denote the pulsars in globular clusters. Defaults to
                False.
            showSNRs (bool): show markers to denote the pulsars with supernova remnants associated
                with them. Defaults to False.
            markertypes (dict): a dictionary of marker styles and colors keyed to the pulsar types
                above.
            excludeAssoc (list): a list of pulsar association type only ('GC' or 'SNR') at the
                moment to exclude from the plot.
            useplotly (bool): create a plot `plot.ly <https://plot.ly/>`_ figure rather than a
                :class:`matplotlib.figure.Figure`.
        """

        try:
            import matplotlib as mpl
            from matplotlib import pyplot as pl
        except ImportError:
            raise Exception('Cannot produce P-Pdot plot as Matplotlib is not available')

        if usealtair:
            # import altair
            try:
                import altair as alt
            except ImportError:
                raise ImportError('Cannot create plot using altair as it is not available')

        # check that both input parameters have been queried
        if param1 not in self.query_params:
            self.query_params = self.query_params + [param1]
        if param2 not in self._query_params:
            self.query_params = self.query_params + [param1]
        if 'JNAME' not in self.query_params:
            self.query_params = self.query_params + ['JNAME']

        if not self.num_pulsars:
            print("No pulsars found, so no P-Pdot plot has been produced")
            return None

        # get Pandas DataFrame of parameters
        t = self.pandas

        # set axes scales
        scalex = 'linear' if not logx else 'log'
        scaley = 'linear' if not logy else 'log'

        if usealtair:
            # set tool tip values
            tooltip = []
            if 'JNAME' in t:
                tooltip.append('JNAME')
            if 'F0' in t and 'F0' not in [param1, param2]:
                tooltip.append('F0')
            elif 'P0' in t and 'P0' not in [param1, param2]:
                tooltip.append('P0')
            tooltip.append(param1)
            tooltip.append(param2)

            text = alt.TextConfig(font='Times')
            axistext = alt.VgAxisConfig(titleFont='Times', titleFontSize=12,
                                        labelFont='Times')
            config = alt.Config(text=text, axis=axistext)

            chart = alt.Chart(t, height=600, width=800,
                              config=config).mark_circle().encode(
                    alt.X(param1+':Q', scale=alt.Scale(type=scalex)),
                    alt.Y(param2+':Q', scale=alt.Scale(type=scaley)),
                    tooltip=tooltip
                )

            return chart
        else:
            rcparams['figure.figsize'] = rcparams['figure.figsize'] if 'figure.figsize' in rcparams else (9, 9.5)
            rcparams['figure.dpi'] = rcparams['figure.dpi'] if 'figure.dpi' in rcparams else 250
            rcparams['text.usetex'] = rcparams['text.usetex'] if 'text.usetex' in rcparams else True
            rcparams['axes.linewidth'] = rcparams['axes.linewidth'] if 'axes.linewidth' in rcparams else 0.5
            rcparams['axes.grid'] = rcparams['axes.grid'] if 'axes.grid' in rcparams else False
            rcparams['font.family'] = rcparams['font.family'] if 'font.family' in rcparams else 'sans-serif'
            rcparams['font.sans-serif'] = rcparams['font.sans-serif'] if 'font.sans-serif' in rcparams else 'Avant Garde, Helvetica, Computer Modern Sans serif'
            rcparams['font.size'] = rcparams['font.size'] if 'font.size' in rcparams else 20
            rcparams['legend.fontsize'] = rcparams['legend.fontsize'] if 'legend.fontsize' in rcparams else 16
            rcparams['legend.frameon'] = rcparams['legend.frameon'] if 'legend.frameon' in rcparams else False

            mpl.rcParams.update(rcparams)
            
            fig, ax = pl.subplots()

            ax.plot(t[param1], t[param2])
            ax.set_xscale(scalex)
            ax.set_yscale(scaley)

            return fig

    def ppdot(self, intrinsicpdot=False, excludeGCs=False, showtypes=[],
              showGCs=False, showSNRs=False, markertypes={}, deathline=True,
              deathmodel='Ip', filldeath=True, filldeathtype={}, showtau=True,
              brakingidx=3, tau=None, showB=True, Bfield=None, pdotlims=None,
<<<<<<< HEAD
              periodlims=None, usecondition=True, rcparams={},
              usealtair=False):
=======
              periodlims=None, usecondition=True, usepsrs=True, rcparams={}):
>>>>>>> 372e2bcb
        """
        Draw a lovely period vs period derivative diagram.

        Args:
            intrinsicpdot (bool): use the intrinsic period derivative corrected
                for the `Shklovskii effect <https://en.wikibooks.org/wiki/Pulsars_and_neutron_stars/Pulsar_properties#Pulse_period>`_
                rather than the observed value. Defaults to False.
            excludeGCs (bool): exclude globular cluster pulsars as their period
                derivatives can be contaminated by intra-cluster accelerations.
                Defaults to False.
            showtypes (list, str): a list of pulsar types to highlight with
                markers in the plot. These can contain any of the following:
                ``BINARY``, ``HE``, ``NRAD``, ``RRAT``, ``XINS``, ``AXP`` or
                ``SGR``, or ``ALL`` to show all types. Default to showing no
                types.
            showGCs (bool): show markers to denote the pulsars in globular
                clusters. Defaults to False.
            showSNRs (bool): show markers to denote the pulsars with supernova
                remnants associated with them. Defaults to False.
            markertypes (dict): a dictionary of marker styles and colors keyed
                to the pulsar types above
            deathline (bool): draw the pulsar death line. Defaults to True.
            deathmodel (str): the type of death line to draw based on the
                models in :func:`psrqpy.utils.death_line`. Defaults to
                ``'Ip'``.
            filldeath (bool): set whether to fill the pulsar graveyard under
                the death line. Defaults to True.
            filldeathtype (dict): a dictionary of keyword arguments for the
                fill style of the pulsar graveyard.
            showtau (bool): show lines for a selection of characteritic ages.
                Defaults to True, and shows lines for :math:`10^5` through to
                :math:`10^9` yrs with steps in powers of 10.
            brakingidx (int): a braking index to use for the calculation of the
                characteristic age lines. Defaults to 3 for magnetic dipole
                radiation.
            tau (list): a list of characteristic ages to show on the plot.
            showB (bool): show lines of constant magnetic field strength.
                Defaults to True, and shows lines for :math:`10^{10}` through
                to :math:`10^{14}` gauss with steps in powers of 10.
            Bfield (list): a list of magnetic field strengths to plot.
            periodlims (array_like): the [min, max] period limits to plot with
            pdotlims (array_like): the [min, max] pdot limits to plot with
            usecondition (bool): if True create the P-Pdot diagram only with
                pulsars that conform to the original query condition values.
                Defaults to True.
            usepsrs (bool): if True create the P-Pdot diagram only with pulsars
                specified in the original query. Defaults to True.
            rcparams (dict): a dictionary of :py:obj:`matplotlib.rcParams`
                setup parameters for the plot.
            usealtair (bool): use `altair <https://altair-viz.github.io/>`_ to
                produce the plot.

        Returns:
            :class:`matplotlib.figure.Figure`: the figure object
        """

        try:
            import matplotlib as mpl
            from matplotlib import pyplot as pl
        except ImportError:
            raise ImportError('Cannot produce P-Pdot plot as Matplotlib is '
                              'not available')

        from .utils import death_line, label_line

        if usealtair:
            # import altair
            try:
                import altair
            except ImportError:
                raise ImportError('Cannot create plot using altair as it is '
                                  'not available')

        # get table containing all required parameters
        table = self.query_table(usecondition=usecondition,
                                 usepsrs=usepsrs,
                                 query_params=['P0', 'P1', 'P1_I', 'ASSOC',
                                               'BINARY', 'TYPE'])

        if len(table) == 0:
            print("No pulsars found, so no P-Pdot plot has been produced")
            return None

        if isinstance(showtypes, string_types):
            nshowtypes = [showtypes]
        else:
            nshowtypes = showtypes

        for stype in list(nshowtypes):
            if 'ALL' == stype.upper():
                nshowtypes = list(PSR_TYPE)
                # remove radio as none are returned as this
                del nshowtypes[nshowtypes.index('RADIO')]
                break
            elif stype.upper() not in list(PSR_TYPE):
                warnings.warn('"TYPE" {} is not recognised, so will not be '
                              'included'.format(stype))
                del nshowtypes[nshowtypes.index(stype)]
            if 'SGR' == stype.upper():  # synonym for AXP
                nshowtypes[nshowtypes.index(stype)] = 'AXP'

        # set plot parameters
        rcparams['figure.figsize'] = rcparams['figure.figsize'] if \
            'figure.figsize' in rcparams else (9, 9.5)
        rcparams['figure.dpi'] = rcparams['figure.dpi'] if \
            'figure.dpi' in rcparams else 250
        rcparams['text.usetex'] = rcparams['text.usetex'] if \
            'text.usetex' in rcparams else True
        rcparams['axes.linewidth'] = rcparams['axes.linewidth'] if \
            'axes.linewidth' in rcparams else 0.5
        rcparams['axes.grid'] = rcparams['axes.grid'] if \
            'axes.grid' in rcparams else False
        rcparams['font.family'] = rcparams['font.family'] if \
            'font.family' in rcparams else 'sans-serif'
        rcparams['font.sans-serif'] = rcparams['font.sans-serif'] if \
            'font.sans-serif' in rcparams else \
            'Avant Garde, Helvetica, Computer Modern Sans serif'
        rcparams['font.size'] = rcparams['font.size'] if \
            'font.size' in rcparams else 20
        rcparams['legend.fontsize'] = rcparams['legend.fontsize'] if \
            'legend.fontsize' in rcparams else 16
        rcparams['legend.frameon'] = rcparams['legend.frameon'] if \
            'legend.frameon' in rcparams else False

        mpl.rcParams.update(rcparams)

        fig, ax = pl.subplots()

        # extract periods and period derivatives
        periods = table['P0']
        pdots = table['P1']
        if intrinsicpdot:  # use instrinsic period derivatives if requested
            ipdotidx = np.isfinite(table['P1_I'])
            pdots[ipdotidx] = table['P1_I'][ipdotidx]

        # get only finite values
        pidx = (np.isfinite(periods)) & (np.isfinite(pdots))
        periods = periods[pidx]
        pdots = pdots[pidx]

        if 'ASSOC' in table.columns:
            assocs = table['ASSOC'][pidx]     # associations
        if 'TYPE' in table.columns:
            types = table['TYPE'][pidx]       # pulsar types
        if 'BINARY' in nshowtypes:
            binaries = table['BINARY'][pidx]  # binary pulsars

        # now get only positive pdot values
        pidx = pdots > 0.
        periods = periods[pidx]
        pdots = pdots[pidx]
        if 'ASSOC' in table.columns:
            assocs = assocs[pidx]      # associations
        if 'TYPE' in table.columns:
            types = types[pidx]        # pulsar types
        if 'BINARY' in nshowtypes:
            binaries = binaries[pidx]  # binary pulsars

        # check whether to exclude globular cluster pulsars that could have
        # contaminated spin-down value
        if excludeGCs:
            # use '!=' to find GC indexes
            nongcidxs = np.flatnonzero(
                np.char.find(np.array(assocs.tolist(),
                                      dtype=np.str), 'GC:') == -1)
            periods = periods[nongcidxs]
            pdots = pdots[nongcidxs]
            if 'ASSOC' in table.columns:
                assocs = assocs[nongcidxs]
            if 'TYPE' in table.columns:
                types = types[nongcidxs]
            if 'BINARY' in nshowtypes:
                binaries = binaries[nongcidxs]

        # plot pulsars
        ax.loglog(periods, pdots, marker='.', color='dimgrey',
                  linestyle='none')
        ax.set_xlabel(r'Period (s)')
        ax.set_ylabel(r'Period Derivative')

        # get limits
        if periodlims is None:
            periodlims = [10**np.floor(np.min(np.log10(periods))),
                          10.*int(np.ceil(np.max(pdots)/10.))]
        if pdotlims is None:
            pdotlims = [10**np.floor(np.min(np.log10(pdots))),
                        10**np.ceil(np.max(np.log10(pdots)))]
        ax.set_xlim(periodlims)
        ax.set_ylim(pdotlims)

        if deathline:
            deathpdots = 10**death_line(np.log10(periodlims),
                                        linemodel=deathmodel)
            ax.loglog(periodlims, deathpdots, 'k--', linewidth=0.5)

            if filldeath:
                if not filldeathtype:
                    filldeathtype = {}

                filldeathtype['linestyle'] = filldeathtype['linestyle'] if \
                    'linestyle' in filldeathtype else '-'
                filldeathtype['alpha'] = filldeathtype['alpha'] if \
                    'alpha' in filldeathtype else 0.15
                filldeathtype['facecolor'] = filldeathtype['facecolor'] if \
                    'facecolor' in filldeathtype else 'darkorange'
                filldeathtype['hatch'] = filldeathtype['hatch'] if \
                    'hatch' in filldeathtype else ''
                ax.fill_between(periodlims, deathpdots, pdotlims[0],
                                **filldeathtype)

        # add markers for each pulsar type
        if not markertypes:
            markertypes = {}

        # check if markers have been defined by the user or not
        markertypes['AXP'] = {'marker': 's', 'markeredgecolor': 'red'} if \
            'AXP' not in markertypes else markertypes['AXP']
        markertypes['BINARY'] = {'marker': 'o', 'markeredgecolor': 'grey'} if \
            'BINARY' not in markertypes else markertypes['BINARY']
        markertypes['HE'] = {'marker': 'D', 'markeredgecolor': 'orange'} if \
            'HE' not in markertypes else markertypes['HE']
        markertypes['RRAT'] = {'marker': 'h', 'markeredgecolor': 'green'} if \
            'RRAT' not in markertypes else markertypes['RRAT']
        markertypes['NRAD'] = {'marker': 'v', 'markeredgecolor': 'blue'} if \
            'NRAD' not in markertypes else markertypes['NRAD']
        markertypes['XINS'] = {'marker': '^', 'markeredgecolor': 'magenta'} if \
            'XINS' not in markertypes else markertypes['XINS']
        markertypes['GC'] = {'marker': '8', 'markeredgecolor': 'cyan'} if \
            'GC' not in markertypes else markertypes['GC']
        markertypes['SNR'] = {'marker': '*', 'markeredgecolor': 'darkorchid'} if \
            'SNR' not in markertypes else markertypes['SNR']

        # legend strings for different types
        typelegstring = {}
        typelegstring['AXP'] = r'SGR/AXP'
        typelegstring['NRAD'] = r'"Radio-Quiet"'
        typelegstring['XINS'] = r'Pulsed Thermal X-ray'
        typelegstring['BINARY'] = r'Binary'
        typelegstring['HE'] = r'Radio-IR Emission'
        typelegstring['GC'] = r'Globular Cluster'
        typelegstring['SNR'] = r'SNR'
        typelegstring['RRAT'] = r'RRAT'

        # show globular cluster pulsars
        if showGCs and not excludeGCs:
            nshowtypes.append('GC')

        # show pulsars with associated supernova remnants
        if showSNRs:
            nshowtypes.append('SNR')

        handles = OrderedDict()

        for stype in nshowtypes:
            if stype.upper() in PSR_TYPE + ['GC', 'SNR']:
                thistype = stype.upper()
                if thistype == 'BINARY':
                    # for binaries used the 'BINARY' column in the table
                    typeidx = np.flatnonzero(~binaries.mask)
                elif thistype in ['GC', 'SNR']:
                    typeidx = np.flatnonzero(
                        np.char.find(np.array(assocs.tolist(),
                                              dtype=np.str), thistype) != -1)
                else:
                    typeidx = np.flatnonzero(
                        np.char.find(np.array(types.tolist(),
                                              dtype=np.str), thistype) != -1)

                if len(typeidx) == 0:
                    continue

                # default to empty markers with no lines between them
                if 'markerfacecolor' not in markertypes[thistype]:
                    markertypes[thistype]['markerfacecolor'] = 'none'
                if 'linestyle' not in markertypes[thistype]:
                    markertypes[thistype]['linestyle'] = 'none'
                typehandle, = ax.loglog(periods[typeidx], pdots[typeidx],
                                        label=typelegstring[thistype],
                                        **markertypes[thistype])
                if thistype in typelegstring:
                    handles[typelegstring[thistype]] = typehandle
                else:
                    handles[thistype] = typehandle

                ax.legend(handles.values(), handles.keys(), loc='upper left',
                          numpoints=1)

        # add characteristic age lines
        tlines = OrderedDict()
        if showtau:
            if tau is None:
                taus = [1e5, 1e6, 1e7, 1e8, 1e9]  # default characteristic ages
            else:
                taus = tau

            nbrake = brakingidx
            for tauv in taus:
                pdots_tc = age_pdot(periodlims, tau=tauv, braking_idx=nbrake)
                tline, = ax.loglog(periodlims, pdots_tc, 'k-.', linewidth=0.5)
                # check if taus are powers of 10
                taupow = np.floor(np.log10(tauv))
                numv = tauv/10**taupow
                if numv == 1.:
                    tlines[r'$10^{{{0:d}}}\,{{\rm yr}}$'.format(int(taupow))] = tline
                else:
                    tlines[r'${{{0:.1f}}}!\times\!10^{{{1:d}}}\,{{\rm yr}}$'
                           .format(numv, taupow)] = tline

        # add magnetic field lines
        Blines = OrderedDict()
        if showB:
            if Bfield is None:
                Bs = [1e10, 1e11, 1e12, 1e13, 1e14]
            else:
                Bs = Bfield
            for B in Bs:
                pdots_B = B_field_pdot(periodlims, Bfield=B)
                bline, = ax.loglog(periodlims, pdots_B, 'k:', linewidth=0.5)
                # check if Bs are powers of 10
                Bpow = np.floor(np.log10(B))
                numv = B/10**Bpow
                if numv == 1.:
                    Blines[r'$10^{{{0:d}}}\,{{\rm G}}$'.format(int(Bpow))] = bline
                else:
                    Blines[r'${{{0:.1f}}}!\times\!10^{{{1:d}}}\,{{\rm G}}$'
                           .format(numv, Bpow)] = bline

        fig.tight_layout()

        # add text for characteristic age lines and magnetic field strength lines
        for l in tlines:
            _ = label_line(ax, tlines[l], l, color='k', fs=18, frachoffset=0.05)

        for l in Blines:
            _ = label_line(ax, Blines[l], l, color='k', fs=18, frachoffset=0.90)

        return fig<|MERGE_RESOLUTION|>--- conflicted
+++ resolved
@@ -2756,12 +2756,8 @@
               showGCs=False, showSNRs=False, markertypes={}, deathline=True,
               deathmodel='Ip', filldeath=True, filldeathtype={}, showtau=True,
               brakingidx=3, tau=None, showB=True, Bfield=None, pdotlims=None,
-<<<<<<< HEAD
-              periodlims=None, usecondition=True, rcparams={},
+              periodlims=None, usecondition=True, usepsrs=True, rcparams={},
               usealtair=False):
-=======
-              periodlims=None, usecondition=True, usepsrs=True, rcparams={}):
->>>>>>> 372e2bcb
         """
         Draw a lovely period vs period derivative diagram.
 
