"""
A selection of useful functions used by the module.
"""

import warnings
import re
import os
import functools
import numpy as np
import requests
import tarfile
from bs4 import BeautifulSoup

from appdirs import user_cache_dir
from astropy.table import Table
from astropy.coordinates import SkyCoord, Angle
import astropy.units as aunits
from pandas import DataFrame

from .config import (
    ATNF_BASE_URL,
    ADS_URL,
    ATNF_TARBALL,
    ATNF_VERSION_TARBALL,
    MSP_URL,
    PSR_ALL,
    PSR_ALL_PARS,
    GLITCH_URL,
    GC_URL,
)


#: set cache location
CACHEDIR = user_cache_dir(appname="psrqpy", appauthor=False)

#: set ATNF tarball cache file name
DEFAULTCACHENAME = os.path.basename(ATNF_TARBALL)


def get_catalogue(
    path_to_db=None, cache=True, update=False, pandas=False, version="latest"
):
    """
    This function will attempt to download and cache the entire ATNF Pulsar
    Catalogue database `tarball
    <http://www.atnf.csiro.au/people/pulsar/psrcat/downloads/psrcat_pkg.tar.gz>`_,
    or read in database file from a provided path. The database will be
    converted into an :class:`astropy.table.Table` or
    :class:`pandas.DataFrame`. This was originally based on the method in the
    `ATNF.ipynb
    <https://github.com/astrophysically/ATNF-Pulsar-Cat/blob/master/ATNF.ipynb>`_
    notebook by Joshua Tan (`@astrophysically
    <https://github.com/astrophysically/>`_).

    Args:
        path_to_db (str): if the path to a local version of the database file
            is given then that will be read in rather than attempting to
            download the file (defaults to None).
        cache (bool): cache the downloaded ATNF Pulsar Catalogue file. Defaults
            to True. This is ignored if `path_to_db` is given. The cache file
            path uses the specification in the `appdirs
            <https://github.com/ActiveState/appdirs>`_ package to set the
            location.
        update (bool): if True the ATNF Pulsar Catalogue will be
            re-downloaded and cached if there has been a change compared to the
            currently cached version. This is ignored if `path_to_db` is given.
        pandas (bool): if True the catalogue will be returned as a
            :class:`pandas.DataFrame` rather than the default of an
            :class:`~astropy.table.Table`.
        version (str): the version string (without the leading "v") of the ATNF
            catalogue version to download. This defaults to "latest" to get the
            most up-to-date version.

    Returns:
        :class:`~astropy.table.Table` or :class:`~pandas.DataFrame`: a table
        containing the entire catalogue.

    """

    if path_to_db is None:
        # remove any cached file if requested
        if update:
            if check_update():
                os.remove(os.path.join(CACHEDIR, DEFAULTCACHENAME))

        if version == "latest":
            atnftarball = ATNF_TARBALL
        else:
            atnftarball = ATNF_VERSION_TARBALL.format(version)

        # get the tarball
        try:
            dbtarfile = download_atnf_tarball(
                atnftarball, usecache=cache, version=version
            )
        except RuntimeError as e:
            raise IOError(
                f"Problem accessing ATNF catalogue tarball: {atnftarball}\n{e}"
            )

        try:
            # open tarball
            pulsargz = tarfile.open(dbtarfile, mode="r:gz")

            # extract the database file
            dbfile = pulsargz.extractfile("psrcat_tar/psrcat.db")
        except IOError:
            raise IOError("Problem extracting the database file")
    else:
        try:
            dbfile = open(path_to_db, "r")
        except IOError:
            raise IOError("Error loading given database file")

    breakstring = "@"  # break between each pulsar
    commentstring = "#"  # specifies line is a comment

    # create list of dictionaries - one for each pulsar
    psrlist = [{}]

    version = None  # catalogue version

    # loop through lines in dbfile
    for line in dbfile.readlines():
        if isinstance(line, str):
            dataline = line.split()
        else:
            dataline = line.decode().split()  # Splits on whitespace

        if dataline[0][0] == commentstring:
            # get catalogue version (should be in first comment string)
            if dataline[0] == "#CATALOGUE" and len(dataline) == 2:
                version = dataline[1]
            continue

        if dataline[0][0] == breakstring:
            # First break comes at the end of the first object and so forth
            psrlist.append({})  # New object!
            continue

        try:
            psrlist[-1][dataline[0]] = float(dataline[1])
        except ValueError:
            psrlist[-1][dataline[0]] = dataline[1]

        if len(dataline) > 2:
            # check whether 3rd value is a float (so its an error value) or not
            try:
                float(dataline[2])
                isfloat = True
            except ValueError:
                isfloat = False

            if isfloat:
                # error values are last digit errors, so convert to actual
                # errors by finding the number of decimal places after the
                # '.' in the value string
                val = dataline[1].split(":")[-1]  # account for RA and DEC strings

                try:
                    float(val)
                except ValueError:
                    raise ValueError("Value with error is not convertable to a float")

                if dataline[2][0] == "-" or "." in dataline[2]:
                    # negative errors or those with decimal points are absolute values
                    scalefac = 1.0
                else:
                    # split on exponent
                    valsplit = re.split("e|E|d|D", val)
                    scalefac = 1.0
                    if len(valsplit) == 2:
                        scalefac = 10 ** (-int(valsplit[1]))

                    dpidx = valsplit[0].find(".")  # find position of decimal point
                    if dpidx != -1:  # a point is found
                        scalefac *= 10 ** (len(valsplit[0]) - dpidx - 1)

                # add error column if required
                psrlist[-1][dataline[0] + "_ERR"] = (
                    float(dataline[2]) / scalefac
                )  # error entry
            else:
                # add reference column if required
                psrlist[-1][dataline[0] + "_REF"] = dataline[2]  # reference entry

            if len(dataline) > 3:
                # last entry must(!) be a reference
                psrlist[-1][dataline[0] + "_REF"] = dataline[3]  # reference entry

    dbfile.close()  # close tar file
    if not path_to_db:
        pulsargz.close()

    del psrlist[-1]  # Final breakstring comes at the end of the file

    # add RA and DEC in degs and JNAME/BNAME
    for i, psr in enumerate(list(psrlist)):
        # add 'JNAME', 'BNAME' and 'NAME'
        if "PSRJ" in psr.keys():
            psrlist[i]["JNAME"] = psr["PSRJ"]
            if "PSRJ_REF" in psr.keys():
                psrlist[i]["JNAME_REF"] = psr["PSRJ_REF"]

        if "PSRB" in psr.keys():
            psrlist[i]["BNAME"] = psr["PSRB"]
            if "PSRB_REF" in psr.keys():
                psrlist[i]["BNAME_REF"] = psr["PSRB_REF"]

        if "PSRB" in psr.keys() and "PSRJ" in psr.keys():
            psrlist[i]["NAME"] = psr["PSRB"]
            if "PSRB_REF" in psr.keys():
                psrlist[i]["NAME_REF"] = psr["PSRB_REF"]

        else:
            psrlist[i]["NAME"] = psr["PSRJ"]
            if "PSRJ_REF" in psr.keys():
                psrlist[i]["NAME_REF"] = psr["PSRJ_REF"]

        if "RAJ" in psr.keys() and "DECJ" in psr.keys():
            # check if the string can be converted to a float (there are a few
            # cases where the position is just a decimal value)
            try:
                rad = float(psr["RAJ"])
                ras = Angle(rad * aunits.hourangle)
                psr["RAJ"] = ras.to_string(sep=":", pad=True)
            except ValueError:
                pass

            try:
                decd = float(psr["DECJ"])
                decs = Angle(decd * aunits.deg)
                psr["DECJ"] = decs.to_string(sep=":", pad=True, alwayssign=True)
            except ValueError:
                pass

            try:
                coord = SkyCoord(
                    psr["RAJ"], psr["DECJ"], unit=(aunits.hourangle, aunits.deg)
                )
                psrlist[i]["RAJD"] = coord.ra.deg  # right ascension in degrees
                psrlist[i]["DECJD"] = coord.dec.deg  # declination in degrees
            except Exception as e:
                warnings.warn(
                    "Error converting RAJ/DECJ strings to degrees for {}: {}".format(
                        psrlist[i]["NAME"], e
                    )
                )
                psrlist[i]["RAJD"] = np.nan
                psrlist[i]["DECJD"] = np.nan

            # set errors on positions in degrees
            if "RAJ_ERR" in psr.keys():
                # get the units for the error
                nvals = len(psr["RAJ"].split(":"))
                rajscale = 1.0 / (60.0 ** (len(psr["RAJ"].split(":")) - 1))

                psrlist[i]["RAJD_ERR"] = (
                    (psr["RAJ_ERR"] * rajscale * aunits.hourangle).to("deg").value
                )

            if "DECJ_ERR" in psr.keys():
                # get the units for the error
                nvals = len(psr["DECJ"].split(":"))
                if nvals == 1:
                    decunit = aunits.deg
                elif nvals == 2:
                    decunit = aunits.arcmin
                else:
                    decunit = aunits.arcsec

                psrlist[i]["DECJD_ERR"] = (psr["DECJ_ERR"] * decunit).to("deg").value

        # always include a value for POSEPOCH if PEPOCH is present
        # this matches the behaviour of the psrcat v1.66 CLI (definePosEpoch.c:202-213)
        if "POSEPOCH" not in psr.keys() and "PEPOCH" in psr.keys():
            psrlist[i]["POSEPOCH"] = psrlist[i]["PEPOCH"]
            if "PEPOCH_REF" in psr.keys():
                psrlist[i]["POSEPOCH_REF"] = psrlist[i]["PEPOCH_REF"]

        # derive the 'DATE' parameter from the 'POSEPOCH' reference
        # implementation based upon the psrcat v1.66 CLI (definePosEpoch.c:214-242)
        if "POSEPOCH_REF" in psr.keys():
            try:
                refyear = int(
                    re.search(r"(\d{2})(?!.*\d)", psrlist[i]["POSEPOCH_REF"]).group(0)
                )
                if refyear > 65:
                    refyear += 1900
                else:
                    refyear += 2000
                psrlist[i]["DATE"] = refyear
            except (AttributeError, TypeError):
                pass

    # convert to a pandas DataFrame - this will fill in empty spaces
    dftable = DataFrame(psrlist)

    if pandas:
        # return pandas DataFrame
        dftable.version = version

        return dftable

    # convert into an astropy table
    psrtable = Table.from_pandas(dftable)

    # add units if known
    for key in PSR_ALL_PARS:
        if key in psrtable.colnames:
            if PSR_ALL[key]["units"]:
                psrtable.columns[key].unit = PSR_ALL[key]["units"]

                if PSR_ALL[key]["err"] and key + "_ERR" in psrtable.colnames:
                    psrtable.columns[key + "_ERR"].unit = PSR_ALL[key]["units"]

    # add metadata
    if not path_to_db:
        if version is not None:
            psrtable.meta["version"] = version
        else:
            psrtable.meta["version"] = None
            warnings.warn("No version number found in the database file", UserWarning)
        psrtable.meta["ATNF Pulsar Catalogue"] = ATNF_BASE_URL

    if path_to_db:
        psrtable.meta["Database file"] = path_to_db

    return psrtable


def check_update():
    """
    Check if the ATNF Pulsar Catalogue has been updated compared to the version
    in the cache.

    Returns:
       bool: True if the cache can be updated.

    """

    from astropy.utils.data import compute_hash

    if not os.path.isfile(os.path.join(CACHEDIR, DEFAULTCACHENAME)):
        # can update cache as file is not cached yet
        return True

    # get the cached file name
    cachefile = download_atnf_tarball(ATNF_TARBALL, usecache=True)

    # download a new version of the file and check the hash
    tmpcache = download_atnf_tarball(ATNF_TARBALL, usecache=False)

    curhash = compute_hash(cachefile)
    tmphash = compute_hash(tmpcache)

    if curhash == tmphash:
        # no update needed
        return False
    else:
        # an update can be obtained
        return True


def download_atnf_tarball(url, usecache=True, version="latest"):
    """
    Download and cache the ATNF catalogue database.

    Args:
        url (str): the URL of the ATNF Pulsar Catalogue tarball.
        usecache (bool): if True try and get the cached version
    """

    if version == "latest":
        cachefile = os.path.join(CACHEDIR, DEFAULTCACHENAME)
    else:
        cachefile = os.path.join(
            CACHEDIR, os.path.basename(ATNF_VERSION_TARBALL.format(version))
        )

    if usecache and os.path.isfile(cachefile):
        # return cached file
        return cachefile

    try:
        tarfile = requests.get(url)
        tarfile.raise_for_status()
    except Exception as e:
        raise RuntimeError("Error downloading pulsar catalogue: {}".format(str(e)))

    if not os.path.exists(CACHEDIR):
        try:
            os.makedirs(CACHEDIR)
        except OSError:
            if not os.path.exists(CACHEDIR):
                raise
    elif not os.path.isdir(CACHEDIR):
        raise OSError(f"Query cache directory {CACHEDIR} is not a directory")

    # write out file to cache
    with open(cachefile, "wb") as fp:
        fp.write(tarfile.content)

    return cachefile


def get_glitch_catalogue(psr=None):
    """
    Return a :class:`~astropy.table.Table` containing the `Jodrell Bank pulsar
    glitch catalogue <http://www.jb.man.ac.uk/pulsar/glitches/gTable.html>`_.
    If using data from the glitch catalogue then please cite `Espinoza et al.
    (2011) <http://adsabs.harvard.edu/abs/2011MNRAS.414.1679E>`_ and the URL
    `<http://www.jb.man.ac.uk/pulsar/glitches.html>`_.

    The output table will contain the following columns:

     * `NAME`: the pulsars common name
     * `JNAME`: the pulsar name based on J2000 coordinates
     * `Glitch number`: the number of the glitch for a particular pulsar in chronological order
     * `MJD`: the time of the glitch in Modified Julian Days
     * `MJD_ERR`: the uncertainty on the glitch time in days
     * `DeltaF/F`: the fractional frequency change
     * `DeltaF/F_ERR`: the uncertainty on the fractional frequency change
     * `DeltaF1/F1`: the fractional frequency derivative change
     * `DeltaF1/F1_ERR`: the uncertainty on the fractional frequency derivative change
     * `Reference`: the glitch publication reference

    Args:
        psr (str): if a pulsar name is given then only the glitches for that
            pulsar are returned, otherwise all glitches are returned.

    Returns:
        :class:`~astropy.table.Table`: a table containing the entire glitch
        catalogue.

    Example:
        An example of using this to extract the glitches for the Crab Pulsar
        would be:

        >>> import psrqpy
        >>> gtable = psrqpy.get_glitch_catalogue(psr='J0534+2200')
        >>> print("There have been {} glitches observed from the Crab pulsar".format(len(gtable)))
        27
    """

    # get webpage
    try:
        gt = requests.get(GLITCH_URL)
    except Exception as e:
        raise RuntimeError("Error downloading glitch catalogue: {}".format(str(e)))

    if gt.status_code != 200:
        warnings.warn("Count not query the glitch catalogue.", UserWarning)
        return None

    # parse HTML
    try:
        soup = BeautifulSoup(gt.content, "html.parser")
    except Exception as e:
        warnings.warn(
            "Count not parse the glitch catalogue: {}".format(str(e)), UserWarning
        )
        return None

    # get table rows
    rows = soup.table.find_all("tr")

    # set the table headings
    tabledict = dict()
    tabledict["NAME"] = []
    tabledict["JNAME"] = []
    tabledict["Glitch number"] = []
    tabledict["MJD"] = []
    tabledict["MJD_ERR"] = []
    tabledict["DeltaF/F"] = []
    tabledict["DeltaF/F_ERR"] = []
    tabledict["DeltaF1/F1"] = []
    tabledict["DeltaF1/F1_ERR"] = []
    tabledict["Reference"] = []

    # loop through rows: rows with glitches have their first column as an index
    for row in rows:
        tds = row.find_all("td")

        if tds[0].contents[0].string is None:
            continue

        try:
            tabledict["NAME"].append(tds[1].contents[0].string)
            jname = (
                "J" + tds[2].contents[0].string
                if "J" != tds[2].contents[0].string[0]
                else tds[2].contents[0].string
            )
            tabledict["JNAME"].append(jname)
            tabledict["Glitch number"].append(int(tds[3].contents[0].string))

            for j, pname in enumerate(
                [
                    "MJD",
                    "MJD_ERR",
                    "DeltaF/F",
                    "DeltaF/F_ERR",
                    "DeltaF1/F1",
                    "DeltaF1/F1_ERR",
                ]
            ):
                try:
                    val = float(tds[4 + j].contents[0].string)
                except (ValueError, TypeError):
                    val = np.nan

                tabledict[pname].append(val)

            # get reference link if present
            try:
                ref = tds[10].contents[0].a.attrs["href"]
            except AttributeError:
                ref = tds[10].contents[0].string
            tabledict["Reference"].append(ref)
        except RuntimeError:
            warnings.warn("Problem parsing glitch table", UserWarning)
            return None

    # convert to an astropy table
    table = Table(tabledict)
    table.columns["MJD"].unit = aunits.Unit("d")  # add units of days to glitch time
    table.columns["MJD_ERR"].unit = aunits.Unit("d")

    # correct scaling of parameters
    table["DeltaF/F"] *= 1e-9
    table["DeltaF/F_ERR"] *= 1e-9
    table["DeltaF1/F1"] *= 1e-3
    table["DeltaF1/F1_ERR"] *= 1e-3

    if psr is None:
        return table
    else:
        if psr not in table["NAME"] and psr not in table["JNAME"]:
            warnings.warn(
                "Pulsar '{}' not found in glitch catalogue".format(psr), UserWarning
            )
            return None
        else:
            if psr in table["NAME"]:
                return table[table["NAME"] == psr]
            else:
                return table[table["JNAME"] == psr]


def get_gc_catalogue():
    """
    Download and parse Paolo Freire's table of pulsars in globular clusters
    from http://www.naic.edu/~pfreire/GCpsr.txt. This will be returned as a
    :class:`astropy.table.Table`, but with some additional methods to extract
    information for individual clusters. If the webpage returned an error
    ``None`` is returned.

    The additional methods of the returned :class:`~astropy.table.Table` are:

    * ``clusters``: by default this returns a list if the common names of the
      globular clusters in the table, or using the ``ngc=True`` argument will
      return the NGC names of all clusters.
    * ``cluster_pulsars``: returns a sub-table only containing pulsars within
      a supplied globular cluster name.
    """

    # get the webpage
    try:
        gct = requests.get(GC_URL)
    except Exception as e:
        raise RuntimeError(
            "Error downloading the globular cluster pulsar table: {}".format(str(e))
        )

    if gct.status_code != 200:
        warnings.warn("Count not query the globular cluster pulsar table.", UserWarning)
        return None

    # convert from btyes to utf-8
    tabledata = gct.content.decode("utf-8")

    names = [
        "Cluster",
        "NGC",
        "Pulsar",
        "Offset",
        "Offset error",
        "Period",
        "dP/dt",
        "dP/dt error",
        "DM",
        "DM error",
        "Pb",
        "x",
        "x error",
        "e",
        "e error",
        "m2",
    ]

    # create astropy table
    gctable = Table(
        names=names,
        dtype=[
            str,
            str,
            str,
            float,
            float,
            float,
            float,
            float,
            float,
            float,
            float,
            float,
            float,
            float,
            float,
            float,
        ],
        units=[
            None,
            None,
            None,
            aunits.arcmin,
            aunits.arcmin,
            1e-3 * aunits.s,
            1e-20 * aunits.s / aunits.s,
            1e-20 * aunits.s / aunits.s,
            aunits.cm**-3 * aunits.pc,
            aunits.cm**-3 * aunits.pc,
            aunits.d,
            aunits.s,
            aunits.s,
            None,
            None,
            aunits.Msun,
        ],
        masked=True,
    )

    # loop over data and add in rows
    for line in tabledata.split("\n"):
        line = line.strip()
        if len(line) == 0:
            continue
        if line[0] == "#":  # comment line
            continue

        # make sure any en-dashes "−" are replaced with -
        linevalues = re.sub("−", "-", line).split()

        # check if line is a pulsar
        ispulsar = False
        if linevalues[0][0] in ["J", "B"]:
            try:
                if linevalues[0][5] in ["+", "-"]:
                    ispulsar = True
            except IndexError:
                pass

        # get globular cluster name
        if not ispulsar:
            # check if there's an NGC name
            ngc = re.search(r"NGC\s\d+", line)

            if ngc is not None:
                ngc = ngc.group()

            # common name
            gcname = line.split("(")[0].strip()
            continue

        psrentry = {key: None for key in names}
        psrentry["Cluster"] = gcname
        psrentry["NGC"] = str(ngc)
        psrentry["Pulsar"] = linevalues[0]

        psrentry["Period"] = float(linevalues[2]) if linevalues[2] != "*" else np.nan

        def parse_value_error(value):
            """
            Parse a string value and extract the error if given.

            Args:
                value (str): A string containing a value with associated last
                    digit error in parentheses, e.g., "-1.2324(5)"

            Returns:
                tuple: A tuple containing the value and the error as floats, or
                    NaN for the error is not present
            """
            if "(" in value:
                error = float(value[value.find("(") + 1 : value.find(")")])
                exponent = value.find("(") - value.find(".") - 1

                if "*10-15" in value:
                    # scale to units of 10-20
                    scale = 1e-15 / 1e-20
                else:
                    scale = 1.0

                val = float(value[: value.find("(")]) * scale
                error *= 10**-exponent * scale
            else:
                if "*10-15" in value:
                    # scale to units of 10-20
                    scale = 1e-15 / 1e-20
                    value = value.rstrip("*10-15")
                else:
                    scale = 1.0

                # remove any inequalities
                val = (
                    float(value.strip(">").strip("<"))
                    if value != "*" and value != "i"
                    else np.nan
                )
                error = np.nan

            return val, error

        # Offset
        val, error = parse_value_error(linevalues[1])
        psrentry["Offset"] = val
        psrentry["Offset error"] = error

        # dP/dt
        val, error = parse_value_error(linevalues[3])
        psrentry["dP/dt"] = val
        psrentry["dP/dt error"] = error

        # DM
        val, error = parse_value_error(linevalues[4])
        psrentry["DM"] = val
        psrentry["DM error"] = error

        # binary parameters
        val, _ = parse_value_error(linevalues[5])
        psrentry["Pb"] = val

        val, error = parse_value_error(linevalues[6])
        psrentry["x"] = val
        psrentry["x error"] = error

        val, error = parse_value_error(linevalues[7])
        psrentry["e"] = val
        psrentry["e error"] = error

        # due to an entry without proper spacing (J1953+1846A) one line gives an index error for m2
        try:
            val, _ = parse_value_error(linevalues[8])
            psrentry["m2"] = val
        except IndexError:
            psrentry["m2"] = np.nan

        mask = {}
        for key, value in psrentry.items():
            mask[key] = (
                True if value is None or value == "None" or value is np.nan else False
            )

        gctable.add_row(psrentry, mask=mask)

    class GCTable(Table):
        def __init__(self, data=None, **kwargs):
            super().__init__(data=data, **kwargs)

        def clusters(self, ngc=False):
            """
            Return a list of the globular cluster names.

            Args:
                ngc (bool): Set to True to return the NGC names rather than
                    common names (some of which may be NGC names anyway!)
            """

            if ngc:
                return [val[0] for val in self.group_by("NGC").groups.keys.as_array()]
            else:
                return [
                    val[0] for val in self.group_by("Cluster").groups.keys.as_array()
                ]

        def cluster_pulsars(self, cluster):
            """
            Return a table just containing the pulsars in a requested globular
            cluster. If the cluster is not found then return None.

            Args:
                cluster (str): The name of the globular cluster for which to
                    return the pulsars.

            Returns:
                :class:`~astropy.table.Table`: a table the pulsars in the given
                    cluster.
            """

            clustercolumns = ["Cluster", "NGC"]

            # check if name is just an integer value, which could be an NGC id
            try:
                gcnum = int(cluster)
            except ValueError:
                gcnum = None

            if gcnum is not None:
                cluster = "NGC {}".format(gcnum)

            # check for cluster name in the two columns containing name info
            gctable = None
            for cc in clustercolumns:
                # remove spaces from cluster names, so, e.g., 47Tuc will work
                # as well as 47 Tuc
                cluster = cluster.replace(" ", "")
                clusters = [
                    gc.replace(" ", "") for gc in self[cc] if isinstance(gc, str)
                ]

                if cluster in clusters:
                    mask = clusters == cluster
                    gctable = self[mask]
                    break

            return gctable

    # return the table
    return GCTable(gctable)


def get_msp_catalogue():
    """
    Download and parse Dunc Lorimer's `catalogue
    <http://astro.phys.wvu.edu/GalacticMSPs/GalacticMSPs.txt>`_ of galactic
    millisecond pulsars. This makes use of code from the now deleted `galmsps
    <https://github.com/astrogewgaw/galmsps>`_ respository that scraped the
    database into JSON every month, contributed by `@astrogewgaw
    <https://github.com/astrogewgaw>`_ before deletion via `PR #88
    <https://github.com/mattpitkin/psrqpy/pull/88>`_.

    Returns:
        :class:`~astropy.table.Table`: a table the MSPs.
    """

    import re

    # get the webpage
    try:
        mspt = requests.get(MSP_URL)
    except Exception as e:
        raise RuntimeError("Error downloading the MSP table: {}".format(str(e)))

    if mspt.status_code != 200:
        warnings.warn("Count not query the MSP table.", UserWarning)
        return None

    numeric = (
        lambda _: float(_)
        if re.search(re.compile(r"^[-+]?[0-9]*[.]?[0-9]+([eE][-+]?[0-9]+)?$"), _)
        else None
    )

    # parse the text file into a dict
    tabledata = {
        str(i + 1): {
            key: conv(value)  # type: ignore
            for (key, conv), value in zip(
                [
                    ("NAME", str),
                    ("P0", numeric),
                    ("DM", numeric),
                    ("GL", numeric),
                    ("GB", numeric),
                    ("PB", numeric),
                    ("A1", numeric),
                    ("DISCOVERY YEAR", int),
                    ("NOTES", str),
                ],
                values,
            )
        }
        for i, values in enumerate(
            [
                [_ for _ in re.split(r"\s+", _) if _]
                for _ in re.split(
                    r"\n+",
                    re.sub(
                        re.compile(r"^([^#]*)[#](.*)$", re.MULTILINE),
                        "",
                        mspt.content.decode(),
                    ).strip(),
                )
            ]
        )
    }

    # column names
    colnames = [
        "NAME",
        "P0",  # period
        "DM",  # dispersion measure
        "GL",  # galactic longitude
        "GB",  # galactic latitude,
        "PB",  # binary period
        "A1",  # projected semi-major axis
        "DISCOVERY YEAR",  # discovery year
        "NOTES",
    ]

    # units for the columns
    units = {
        "NAME": None,
        "P0": aunits.s * 1e-3,
        "DM": aunits.cm**-3 * aunits.pc,
        "GL": aunits.deg,
        "GB": aunits.deg,
        "PB": aunits.d,
        "A1": aunits.s,
        "DISCOVERY YEAR": aunits.year,
        "NOTES": None,
    }

    # create dictionary in form usable by astropy Table
    tabledict = {
        colnames[i]: [item[colnames[i]] for item in tabledata.values()]
        for i in range(len(colnames))
    }

    # convert into astropy Table
    msptable = Table(
        data=tabledict,
        units=units,
        dtype=[str, float, float, float, float, float, float, int, str],
        masked=True,
    )

    return msptable


def check_old_references(func):
    @functools.wraps(func)
    def wrapper_check_old_references(*args, **kwargs):
        # check version
        try:
            return func(*args, **kwargs)
        except Exception as e:
            if kwargs.get("useads", False):
                from ads.exceptions import APIResponseError

                if type(e) is APIResponseError:
                    raise (e)

            warnings.warn(
                "The way references are stored in the ATNF catalogue has "
                "changed and 'get_references' will no longer parse the old "
                "style references. Please update your cached version of the "
                "ATNF pulsar catalogue with:\n\n"
                ">>> from psrqpy import QueryATNF\n"
                ">>> QueryATNF(checkupdate=True)\n\n"
                "and update any cached references with:\n\n"
                ">>> from psrqpy import get_references\n"
                ">>> refs = get_references(updaterefcache=True)"
            )
            # get the correct number of expected outputs
            output = [None]
            if kwargs.get("useads", False):
                output.append(None)
            elif len(args) > 0:
                if args[0]:
                    output.append(None)

            if kwargs.get("bibtex", False):
                output.append(None)
            elif len(args) == 4:
                if args[3]:
                    output.append(None)

            if kwargs.get("showfails", False):
                output.append(None)
            elif len(args) == 5:
                if args[4]:
                    output.append(None)

            return tuple(output)

    return wrapper_check_old_references


@check_old_references
def get_references(
    useads=False, cache=True, updaterefcache=False, bibtex=False, showfails=False, version="latest"
):
    """
    Return a dictionary of paper
    `reference <http://www.atnf.csiro.au/research/pulsar/psrcat/psrcat_ref.html>`_
    in the ATNF catalogue. The keys are the ref strings given in the ATNF
    catalogue.

    Note: The way that the ATNF references are stored has changed, so if you
    downloaded the catalogue with a version of psrqpy before v1.0.8 you may
    need to run this function with ``updaterefcache=True`` to allow references
    to work. You may also want to update the ATNF catalogue tarball with:

    >>> import psrqpy
    >>> psrqpy.QueryATNF(checkupdate=True)

    Args:
        useads (bool): boolean to set whether to use the python mod:`ads`
            module to get the NASA ADS URL for the references.
        cache (bool): use cached, or cache, the reference bundled with the
            catalogue tarball.
        updaterefcache (bool): update the cached references.
        bibtex (bool): if using ADS return the bibtex for the reference along
            with the ADS URL.
        showfails (bool): if outputting NASA ADS references set this flag to
            True to output the reference tags of references that fail to be
            found (mainly for debugging purposes).
        version (str): the version string (without the leading "v") of the ATNF
            catalogue version to download. This defaults to "latest" to get the
            most up-to-date version.

    Returns:
        dict: a dictionary of references.
    """

    import json

    if version == "latest":
        atnftarball = ATNF_TARBALL
    else:
        atnftarball = ATNF_VERSION_TARBALL.format(version)
    # get the tarball
    try:
        dbtarfile = download_atnf_tarball(atnftarball, usecache=not updaterefcache, version=version)
    except IOError:
        raise IOError("Problem accessing ATNF catalogue tarball")

    try:
        # open tarball
        pulsargz = tarfile.open(dbtarfile, mode="r:gz")

        # extract the references
        reffile = pulsargz.extractfile("psrcat_tar/psrcat_ref")
    except IOError:
        raise IOError("Problem extracting the database file")

    refdic = {
        line.split()[0]: " ".join(line.split()[2:])
        for line in reffile.read().decode("utf-8").strip().split("***")
        if len(line) > 0
    }

    reffile.close()
    pulsargz.close()  # close tar file

    # if not requiring ADS references just return the current dictionary
    if not useads:
        return refdic
    else:
        try:
            import ads
            from ads.exceptions import APIResponseError
        except ImportError:
            warnings.warn(
                "Could not import ADS module, so no ADS information "
                "will be included",
                UserWarning,
            )
            return refdic, None

    # try getting cached references
    if not cache:
        adsrefs = {}
    else:
        cachefile = os.path.join(CACHEDIR, "ads_cache")

        # check if cached ADS refs list exists (using dummy URL)
        if os.path.exists(cachefile) and not updaterefcache:
            try:
                fp = open(cachefile, "r")
            except IOError:
                warnings.warn(
                    "Could not load ADS URL cache for references", UserWarning
                )
                return refdic, None

            cachedrefs = json.load(fp)
            fp.close()

            adsrefs = None
            adsbibtex = None
            failures = None
            if "urls" in cachedrefs:
                adsrefs = cachedrefs["urls"]
            if bibtex and "bibtex" in cachedrefs:
                adsbibtex = cachedrefs["bibtex"]
            if showfails and "failures" in cacherefs:
                failures = cachedrefs["failures"]

            if bibtex:
                if failures is None:
                    return refdic, adsrefs, adsbibtex
                else:
                    return refdic, adsrefs, adsbibtex, failures
            else:
                if failures is None:
                    return refdic, adsrefs
                else:
                    return refdic, adsrefs, failures
        else:
            adsrefs = {}

    # loop over references
    j = 0
    bibcodes = {}
    failures = []
    for reftag in refdic:
        j = j + 1

        refstring = refdic[reftag]

        # check if IAU Circular or PhD thesis
        iaucirc = True if "IAU Circ" in refstring else False
        thesis = True if "PhD thesis" in refstring else False

        sepauthors = ""

        # check for arXiv identifier
        arxivid = None
        if "arXiv:" in refstring or "ArXiv:" in refstring:
            for searchterm in [
                r"[Aa]rXiv:[0-9]{4}.[0-9]*",
                r"[Aa]rXiv:astro-ph/[0-9]{7}",
            ]:
                match = re.search(searchterm, refstring)

                if match is not None:
                    arxivid = match.group().lower()
                    break
        else:
            if iaucirc:
                # get circular number (value after IAU Circ. No.)
                spl = re.split(r"([0-9]{4})", refstring)
                noidx = 1
                for val in spl:
                    if "IAU Circ" in val:
                        break
                    noidx += 1
                volume = spl[noidx]
            else:
                # do splitting on the year (allows between 1000-2999)
                spl = re.split(r"([1-2][0-9]{3})", refstring)

                if len(spl) < 2:
                    # no authors + year, so ignore!
                    failures.append(reftag)
                    continue

                year = spl[1] if len(spl[1]) == 4 else None

                try:
                    int(year)
                except (ValueError, TypeError):
                    # "year" is not an integer
                    failures.append(reftag)
                    continue

                # get the authors (remove line breaks/extra spaces and final full-stop)
                authors = spl[0].strip().strip(".")

                # remove " Jr." from any author names (as it causes issues!)
                authors = authors.replace(" Jr.", "")

                # replace ampersands/and with ".," for separation
                authors = authors.replace(" &", ".,").replace(" and", ".,")

                # separate out authors
                sepauthors = [
                    auth.lstrip()
                    for auth in authors.split(".,")
                    if len(auth.strip()) > 0 and "et al" not in auth
                ]

                # remove any "'s for umlauts in author names
                sepauthors = [a.replace(r'"', "") for a in sepauthors]

                if len(sepauthors) == 0:
                    # no authors were parsed
                    failures.append(reftag)
                    continue

            if not thesis and not iaucirc:
                volume = None
                page = None
                if len(spl) > 2:
                    # join the remaining values and split on ","
                    extrainfo = [
                        info
                        for info in ("".join(spl[2:])).lstrip(".").split(",")
                        if len(info.strip()) > 0
                    ]

                    # get the journal volume (assumed to be second from last)
                    try:
                        # in case volume contains issue number in brackets perform split
                        volume = int(extrainfo[-2].strip().split("(")[0])
                    except (IndexError, TypeError, ValueError):
                        # could not get the volume
                        pass

                    # get the page if given (assumed to be th last value)
                    try:
                        testpage = re.sub(
                            r"[\+\-\.]", "", extrainfo[-1].strip().split("-")[0]
                        )
                        if not testpage.startswith(
                            "eaao"
                        ):  # Science Advances page string
                            if (
                                testpage[0].upper() in ["L", "A", "E"]
                                or testpage[0:4] == ""
                            ):  # e.g. for ApJL, A&A, PASA
                                _ = int(testpage[1:])
                            elif testpage[-1].upper() == "P":  # e.g., for early MNRAS
                                _ = int(testpage[:-1])
                            else:
                                _ = int(testpage)
                        page = testpage
                    except (IndexError, TypeError, ValueError):
                        # could not get the page
                        pass

                if volume is None or page is None:
                    failures.append(reftag)
                    continue

        # generate the query string
        if arxivid is None:
            if not thesis:
                if iaucirc:
                    myquery = 'bibstem:"IAUC" volume:"{}"'.format(volume)
                else:
                    # default query without authors
                    myquery = "year:{} AND volume:{} AND page:{}".format(
                        year, volume, page
                    )

                    # add author if given
                    if len(sepauthors) > 0:
                        # check if authors have spaces in last names (a few cases due to formating of some accented names),
                        # if so try next author...
                        for k, thisauthor in enumerate(sepauthors):
                            if len(thisauthor.split(",")[0].split()) == 1:
                                myquery += ' AND author:"{}{}"'.format(
                                    "^" if k == 0 else "", thisauthor
                                )
                                break
            else:
                myquery = 'year: {} AND author:"^{}" AND bibstem:"PhDT"'.format(
                    year, sepauthors[0]
                )
        else:
            myquery = arxivid

        try:
            article = ads.SearchQuery(q=myquery)
        except APIResponseError:
            failures.append(reftag)
            warnings.warn(
                "Could not get reference information, so no ADS "
                "information for {} will be included".format(reftag),
                UserWarning,
            )
            continue

        for paper in article:
            bibcodes[reftag] = paper.bibcode
            adsrefs[reftag] = ADS_URL.format(bibcodes[reftag])

        # check if paper bibcode was found
        if reftag not in bibcodes:
            failures.append(reftag)

    if bibtex:
        # use ExportQuery to get bibtex
        expquery = ads.ExportQuery(list(bibcodes.values())).execute().split("\n\n")

        adsbibtex = {}
        for reftag in bibcodes:
            for equery in expquery:
                if bibcodes[reftag] in equery:
                    adsbibtex[reftag] = equery
                    break

    if cache:
        # output adsrefs to cache file
        try:
            # output to dummy temporary file and then "download" to cache
            with open(cachefile, "w") as fp:
                cachedic = {}
                cachedic["urls"] = adsrefs

                if bibtex:
                    cachedic["bibtex"] = adsbibtex

                if showfails:
                    cachedic["failures"] = failures

                json.dump(cachedic, fp, indent=2)
        except IOError:
            raise IOError("Could not output the ADS references to a file")

    if bibtex:
        if showfails:
            return refdic, adsrefs, adsbibtex, failures
        else:
            return refdic, adsrefs, adsbibtex
    else:
        if showfails:
            return refdic, adsrefs, failures
        else:
            return refdic, adsrefs


# string of logical expressions for use in regex parser
LOGEXPRS = (
    r"(\bAND\b"  # logical AND
    r"|\band\b"  # logical AND
    r"|\&\&"  # logical AND
    r"|\bOR\b"  # logical OR
    r"|\bor\b"  # logical OR
    r"|\|\|"  # logical OR
    r"|!="  # not equal to
    r"|=="  # equal to
    r"|<="  # less than or equal to
    r"|>="  # greater than or equal to
    r"|<"  # less than
    r"|>"  # greater than
    r"|\("  # left opening bracket
    r"|\)"  # right closing bracket
    r"|\bNOT\b"  # logical NOT
    r"|\bnot\b"  # logical NOT
    r"|!"  # logical NOT
    r"|~"  # logical NOT
    r"|\bASSOC\b"  # pulsar association
    r"|\bassoc\b"  # pulsar association
    r"|\bTYPE\b"  # pulsar type
    r"|\btype\b"  # pulsar type
    r"|\bBINCOMP\b"  # pulsar binary companion type
    r"|\bbincomp\b"  # pulsar binary companion type
    r"|\bSURVEY\b"  # pulsar observation survey
    r"|\bsurvey\b"  # pulsar observation survey
    r"|\bDISCOVERY\b"  # pulsar discovery survey
    r"|\bdiscovery\b"  # pulsar discovery survey
    r"|\bEXIST\b"  # pulsar parameter exists in the catalogue
    r"|\bexist\b"  # pulsar parameter exists in the catalogue
    r"|\bERROR\b"  # condition on parameter error
    r"|\berror\b)"
)  # condition on parameter error


def condition(table, expression, exactMatch=False):
    """
    Apply a logical expression to a table of values.

    Args:
        table (:class:`astropy.table.Table` or :class:`pandas.DataFrame`): a
            table of pulsar data
        expression (str, :class:`~numpy.ndarray`): a string containing a set of
            logical conditions with respect to pulsar parameter names (also
            containing `conditions
            <http://www.atnf.csiro.au/research/pulsar/psrcat/psrcat_help.html?type=normal#condition>`_
            allowed when accessing the ATNF Pulsar Catalogue), or a boolean
            array of the same length as the table.
        exactMatch (bool): set to true to exactly match some string comparison
            expressions, e.g., if asking for `'ASSOC(SNR)'` and `exactMatch` is
            True then only pulsar with an association that is just `'SNR'` will
            be returned, whereas if it is False then there could be multiple
            associations including `'SNR'`.

    Returns:
        :class:`astropy.table.Table` or :class:`pandas.DataFrame`: the table of
        values conforming to the input condition. Depending on the type of
        input table the returned table will either be a
        :class:`astropy.table.Table` or :class:`pandas.DataFrame`.

    Example:
        Some examples of this might are:

        1. finding all pulsars with frequencies greater than 100 Hz

        >>> newtable = condition(psrtable, 'F0 > 100')

        2. finding all pulsars with frequencies greater than 50 Hz and
        period derivatives less than 1e-15 s/s.

        >>> newtable = condition(psrtable, '(F0 > 50) & (P1 < 1e-15)')

        3. finding all pulsars in binary systems

        >>> newtable = condition(psrtable, 'TYPE(BINARY)')

        4. parsing a boolean array equivalent to the first example

        >>> newtable = condition(psrtable, psrtable['F0'] > 100)

    """

    from astropy.table import Table
    from pandas import DataFrame

    if expression is None:
        return table

    # check if expression is just a boolean array
    if isinstance(expression, np.ndarray):
        if expression.dtype != bool:
            raise TypeError("Numpy array must be a boolean array")
        elif len(expression) != len(table):
            raise Exception("Boolean array and table must be the same length")
        else:
            return table[expression]
    else:
        if not isinstance(expression, str):
            raise TypeError("Expression must be a boolean array or a string")
        else:
            if len(expression) == 0:
                return table

    # parse the expression string and split into tokens
    reg = re.compile(LOGEXPRS)
    tokens = reg.split(expression)
    tokens = [t.strip() for t in tokens if t.strip() != ""]

    if isinstance(table, Table):
        # convert astropy table to pandas DataFrame
        tab = table.to_pandas()
    elif not isinstance(table, DataFrame):
        raise TypeError("Table must be a pandas DataFrame or astropy Table")
    else:
        tab = table

    matchTypes = ["ASSOC", "TYPE", "BINCOMP", "EXIST", "ERROR", "SURVEY", "DISCOVERY"]

    # parse through tokens and replace as required
    ntokens = len(tokens)
    newtokens = []
    i = 0
    while i < ntokens:
        if tokens[i] in [r"&&", r"AND", r"and"]:
            # replace synonyms for '&' or 'and'
            newtokens.append(r"&")
        elif tokens[i] in [r"||", r"OR", r"or"]:
            # replace synonyms for '|' or 'or'
            newtokens.append(r"|")
        elif tokens[i] in [r"!", r"NOT", r"not"]:
            # replace synonyms for '~'
            newtokens.append(r"~")
        elif tokens[i].upper() in matchTypes:
            if ntokens < i + 3:
                warnings.warn(
                    "A '{}' must be followed by a '(NAME)': "
                    "ignoring in query".format(tokens[i].upper()),
                    UserWarning,
                )
            elif tokens[i + 1] != "(" or tokens[i + 3] != ")":
                warnings.warn(
                    "A '{}' must be followed by a '(NAME)': "
                    "ignoring in query".format(tokens[i].upper()),
                    UserWarning,
                )
            else:
                if tokens[i].upper() == "ASSOC":
                    if "ASSOC" not in tab.columns:
                        warnings.warn(
                            "'ASSOC' parameter not in table: " "ignoring in query",
                            UserWarning,
                        )
                    elif exactMatch:
                        newtokens.append(
                            r'(ASSOC == "{}")'.format(tokens[i + 2].upper())
                        )
                    else:
                        assoc = np.array(
                            [tokens[i + 2] in str(a) for a in table["ASSOC"]]
                        )
                        newtokens.append(r"(@assoc)")
                        i += 1
                elif tokens[i].upper() == "TYPE":
                    if tokens[i + 2].upper() == "BINARY":
                        if "BINARY" not in tab.keys():
                            warnings.warn(
                                "'BINARY' parameter not in table: " "ignoring in query",
                                UserWarning,
                            )
                        else:
                            binary = ~tab["BINARY"].isna()
                            newtokens.append(r"(@binary)")
                            i += 1
                    else:
                        if "TYPE" not in tab.keys():
                            warnings.warn(
                                "'TYPE' parameter not in table: ignoring in query",
                                UserWarning,
                            )
                        elif exactMatch:
                            newtokens.append(
                                r'(TYPE == "{}")'.format(tokens[i + 2].upper())
                            )
                        else:
                            ttype = np.array(
                                [tokens[i + 2] in str(a) for a in table["TYPE"]]
                            )
                            newtokens.append(r"(@ttype)")
                            i += 1
                elif tokens[i].upper() == "BINCOMP":
                    if "BINCOMP" not in tab.columns:
                        warnings.warn(
                            "'BINCOMP' parameter not in table: ignoring in query",
                            UserWarning,
                        )
                    elif exactMatch:
                        newtokens.append(
                            r'(BINCOMP == "{}")'.format(tokens[i + 2].upper())
                        )
                    else:
                        bincomp = np.array(
                            [tokens[i + 2] in str(a) for a in table["BINCOMP"]]
                        )
                        newtokens.append(r"(@bincomp)")
                        i += 1
                elif tokens[i].upper() == "SURVEY":
                    if "SURVEY" not in tab.columns:
                        warnings.warn(
                            "'SURVEY' parameter not in table: ignoring in query",
                            UserWarning,
                        )
                    elif exactMatch:
                        newtokens.append(
                            r'(SURVEY == "{}")'.format(tokens[i + 2].upper())
                        )
                    else:
                        survey = np.array(
                            [tokens[i + 2] in str(a) for a in table["SURVEY"]]
                        )
                        newtokens.append(r"(@survey)")
                        i += 1
                elif tokens[i].upper() == "DISCOVERY":
                    if "SURVEY" not in tab.columns:
                        warnings.warn(
                            "'SURVEY' parameter not in table: ignoring in query",
                            UserWarning,
                        )
                    else:
                        if exactMatch:
                            discovery = np.array(
                                [
                                    tokens[i + 2] == str(a).split(",")[0]
                                    for a in table["SURVEY"]
                                ]
                            )
                        else:
                            discovery = np.array(
                                [
                                    tokens[i + 2] in str(a).split(",")[0]
                                    for a in table["SURVEY"]
                                ]
                            )
                        newtokens.append(r"(@discovery)")
                        i += 1
                elif tokens[i].upper() == "EXIST":
                    if tokens[i + 2].upper() not in tab.columns:
                        warnings.warn(
                            "'{}' does not exist for any pulsar".format(tokens[i + 2]),
                            UserWarning,
                        )
                        # create an empty DataFrame
                        tab = DataFrame(columns=tab.columns)
                        break
                    else:
                        exists = ~tab[tokens[i + 2].upper()].isna()
                        newtokens.append(r"(@exists)")
                        i += 1
                elif tokens[i].upper() == "ERROR":
                    if tokens[i + 2].upper() + "_ERR" not in tab.columns:
                        warnings.warn(
                            "Error value for '{}' not present: "
                            "ignoring in query".format(tokens[i + 2]),
                            UserWarning,
                        )
                    else:
                        newtokens.append(r"{}_ERR".format(tokens[i + 2].upper()))
            i += 2
        else:
            newtokens.append(tokens[i].upper())

        i += 1

    # evaluate the expression
    try:
        newtab = tab.query("".join(newtokens))
    except RuntimeError:
        raise RuntimeError("Could not parse the query")

    if isinstance(table, Table):
        # convert back to an astropy table
        newtab = Table.from_pandas(newtab)

        # re-add any units/types
        for key in table.colnames:
            newtab.columns[key].unit = table.columns[key].unit
            newtab[key] = newtab[key].astype(table[key].dtype)

    return newtab


def characteristic_age(period, pdot, braking_idx=3.0):
    """
    Function defining the characteristic age of a pulsar. Returns the
    characteristic age in years using

    .. math::

       \\tau = \\frac{P}{\\dot{P}(n-1)}

    NaNs are returned for any negative period derivates, or NaN imput values.

    Args:
        period (float, array_like): the pulsar period in seconds
        pdot (float, array_like): the pulsar period derivative
        braking_idx (float): the pulsar braking index (defaults to :math:`n=3`)

    Returns:
        float: the characteristic age in years
    """

    # convert period and pdot to numpy arrays
    periodarr = np.array(period).flatten()
    pdotarr = np.array(pdot).flatten()

    assert periodarr.dtype == float, "Periods must be floats"
    assert pdotarr.dtype == float, "Period derivatives must be floats"
<<<<<<< HEAD
    assert len(periodarr) == len(pdotarr), "Period and derivative arrays must be equal lengths"
    assert braking_idx > 1., "Braking index must be greater than 1"
=======
    assert len(periodarr) == len(
        pdotarr
    ), "Period and derivative arrays must be equal lengths"
    assert braking_idx > 1.0, "Braking index must be greater than 1"
>>>>>>> 0addced2

    # check everything is positive, otherwise return NaN
    age = np.full(len(periodarr), np.nan)
    with np.errstate(invalid="ignore"):
        idx = np.isfinite(pdotarr) & np.isfinite(periodarr) & (pdotarr > 0.0)

    age[idx] = (periodarr[idx] / (pdotarr[idx] * (braking_idx - 1.0))) / (
        365.25 * 86400.0
    )

    # if period and period derivates were just floats return values rather
    # than arrays
    if isinstance(pdot, float) and isinstance(period, float):
        return age[0]

    return age


def age_pdot(period, tau=1e6, braking_idx=3.0):
    """
    Function returning the period derivative for a pulsar with a given period
    and characteristic age, using

    .. math::

       \\dot{P} = \\frac{P}{\\tau(n - 1)}

    Args:
        period (list, :class:`numpy.ndarray`): the pulsar period in seconds
        tau (float): the characteristic age in years
        braking_idx (float): the pulsar braking index (defaults to :math:`n=3`)

    Returns:
        :class:`numpy.ndarray`: an array of period derivatives.
    """

    periods = period
    if not isinstance(periods, np.ndarray):
        periods = np.array(periods)

    taus = tau * 365.25 * 86400.0  # tau in seconds

    pdots = periods / (taus * (braking_idx - 1.0))
    pdots[pdots < 0] = np.nan  # set any non zero values to NaN

    return pdots


def B_field(period, pdot):
    """
    Function defining the polar magnetic field strength at the surface of the
    pulsar in gauss (Equation 5.12 of Lyne & Graham-Smith, Pulsar Astronmy, 2nd
    edition) with

    .. math::

       B = 3.2\\!\\times\\!10^{19} \\sqrt{P\\dot{P}}

    NaNs are returned for any negative period derivates, or NaN imput values.

    Args:
        period (float): a pulsar period (s)
        pdot (float): a period derivative

    Returns:
        float: the magnetic field strength in gauss.
    """

    # convert period and pdot to numpy arrays
    periodarr = np.array(period).flatten()
    pdotarr = np.array(pdot).flatten()

    assert periodarr.dtype == float, "Periods must be floats"
    assert pdotarr.dtype == float, "Period derivatives must be floats"
<<<<<<< HEAD
    assert len(periodarr) == len(pdotarr), "Period and derivative arrays must be equal lengths"
=======
    assert len(periodarr) == len(
        pdotarr
    ), "Period and derivative arrays must be equal lengths"
>>>>>>> 0addced2

    # check pdot is positive, otherwise return NaN
    bfield = np.full(len(periodarr), np.nan)
    with np.errstate(invalid="ignore"):
        idx = np.isfinite(pdotarr) & np.isfinite(periodarr) & (pdotarr > 0.0)
    bfield[idx] = 3.2e19 * np.sqrt(periodarr[idx] * pdotarr[idx])

    # if period and period derivates were just floats return values rather
    # than arrays
    if isinstance(pdot, float) and isinstance(period, float):
        return bfield[0]

    return bfield


def B_field_pdot(period, Bfield=1e10):
    """
    Function to get the period derivative from a given pulsar period and
    magnetic field strength using

    .. math::

       \\dot{P} = \\frac{1}{P}\\left( \\frac{B}{3.2\\!\\times\\!10^{19}} \\right)^2

    Args:
        period (list, :class:`~numpy.ndarray`): a list of period values
        Bfield (float): the polar magnetic field strength (Defaults to
            :math:`10^{10}` G)

    Returns:
        :class:`numpy.ndarray`: an array of period derivatives
    """

    periods = period
    if not isinstance(periods, np.ndarray):
        periods = np.array(periods)

    pdots = (Bfield / 3.2e19) ** 2 / periods
    pdots[pdots < 0] = np.nan  # set any non zero values to NaN

    return pdots


def pdot_to_fdot(pdot, period=None, frequency=None):
    """
    Convert period derivatives to frequency derivatives. Either periods or
    frequencies must be supplied.

    .. math::

       \\dot{f} = -\\frac{\\dot{P}}{P^2}

    Args:
        pdot (list, :class:`~numpy.ndarray`): a list of period derivative
            values.
        period (list, :class:`~numpy.ndarray`): a list of periods (seconds)
        frequency (list, :class:`~numpy.ndarray`): a list of frequencies (Hz)

    Returns:
        :class:`numpy.ndarray`: an array of frequency derivatives.
    """

    if period is None and frequency is None:
        raise ValueError("Either periods or frequencies must be provided")

    # convert to numpy arrays
    if period is not None:
        periodarr = np.array(period).flatten()
        pdotarr = np.array(pdot).flatten()
    else:
        periodarr = 1.0 / np.array(frequency).flatten()
        pdotarr = np.array(pdot).flatten()

    assert periodarr.dtype == float, "Periods must be floats"
    assert pdotarr.dtype == float, "Period derivatives must be floats"
    assert len(periodarr) == len(
        pdotarr
    ), "Period and period derivative arrays must be equal lengths"

    fdot = np.full(len(periodarr), np.nan)
    with np.errstate(invalid="ignore"):
        idx = np.isfinite(pdotarr) & np.isfinite(periodarr)
    fdot[idx] = -pdotarr[idx] / periodarr[idx] ** 2

    # period derivates were just a float return values rather than arrays
    if isinstance(pdot, float):
        return fdot[0]

    return fdot


def fdot_to_pdot(fdot, period=None, frequency=None):
    """
    Convert frequency derivatives to period derivatives. Either periods or
    frequencies must be supplied.

    .. math::

       \\dot{P} = -\\frac{\\dot{f}}{f^2}

    Args:
        fdot (list, :class:`~numpy.ndarray`): a list of frequency derivative
            values.
        period (list, :class:`~numpy.ndarray`): a list of periods (seconds)
        frequency (list, :class:`~numpy.ndarray`): a list of frequencies (Hz)

    Returns:
        :class:`numpy.ndarray`: an array of period derivatives.
    """

    if period is None and frequency is None:
        raise ValueError("Either periods or frequencies must be provided")

    # convert to numpy arrays
    if period is not None:
        frequencyarr = 1.0 / np.array(period).flatten()
        fdotarr = np.array(fdot).flatten()
    else:
        frequencyarr = np.array(frequency).flatten()
        fdotarr = np.array(fdot).flatten()

    assert frequencyarr.dtype == float, "Frequencies must be floats"
    assert fdotarr.dtype == float, "Frequency derivatives must be floats"
    assert len(frequencyarr) == len(
        fdotarr
    ), "Frequency and frequency derivative arrays must be equal lengths"

    pdot = np.full(len(frequencyarr), np.nan)
    with np.errstate(invalid="ignore"):
        idx = np.isfinite(fdotarr) & np.isfinite(frequencyarr)
    pdot[idx] = -fdotarr[idx] / frequencyarr[idx] ** 2

    # period derivates were just a float return values rather than arrays
    if isinstance(fdot, float):
        return pdot[0]

    return pdot


def gw_h0_spindown_limit(frequency, fdot, distance, Izz=1e38):
    """
    The gravitational-wave amplutitude at Earth assuming all rotational energy
    loss is radiated via emission from an :math:`l=m=2` mass quadrupole mode,
    using (see Equation A7 of [LVC]_)

    .. math::

        h_0^{\\text{sd}} = \\frac{1}{d}\\left(\\frac{5}{2} \\frac{G I_{zz}}{c^3} \\frac{|\\dot{f}|}{f}\\right)^{1/2}

    Args:
        frequency (list, :class:`~numpy.ndarray`): a list of frequencies (Hz).
        fdot (list, :class:`~numpy.ndarray`): a list of frequency derivatives
            (Hz/s).
        distance (list, :class:`~numpy.ndarray`): a list of distances (kpc).
        Izz (float): the moment of inertia along the principle axis (defaults
            to 1e38 kg m\\ :sup:`2`).

    Returns:
        :class:`numpy.ndarray`: an array of spin-down limits.

    .. [LVC] Abbott et al, *ApJ*, **879**, 28 (2019),
        `arXiv:1902.08507 <https://arxiv.org/abs/1902.08507>`_
    """

    from astropy.constants import G, c

    # convert values to numpy arrays
    frequencyarr = np.array(frequency).flatten()
    fdotarr = np.array(fdot).flatten()
    distancearr = (np.array(distance).flatten() * aunits.pc * 1e3).to("m").value

    assert frequencyarr.dtype == float, "Frequencies must be floats"
    assert fdotarr.dtype == float, "Frequency derivatives must be floats"
    assert len(frequencyarr) == len(fdotarr) and len(frequencyarr) == len(
        distancearr
    ), "Input arrays must be equal lengths"

    h0ul = np.full(len(frequencyarr), np.nan)
    # only use negative fdots
    with np.errstate(invalid="ignore"):
        idx = (
            np.isfinite(fdotarr)
            & np.isfinite(frequencyarr)
            & np.isfinite(distancearr)
            & (fdotarr < 0.0)
        )
    h0ul[idx] = (
        np.sqrt(
            (5.0 * G.value * Izz * np.fabs(fdotarr[idx]))
            / (2.0 * c.value**3 * frequencyarr[idx])
        )
        / distancearr[idx]
    )

    if isinstance(frequency, float):
        return h0ul[0]

    return h0ul


def gw_luminosity(h0, frequency, distance):
    """
    The gravitational-wave luminosity as derived from a given gravitatonal-wave
    amplitude measured at Earth, assuming all rotational energy loss is
    radiated via emission from an :math:`l=m=2` mass quadrupole mode, using
    (see Equation A5 of [LVC]_)

    .. math::

        \\dot{E}_{\\text{gw}} = \\frac{8\\pi^2c^3}{5G} f^2 h_0^2 d^2

    Args:
        h0 (list, :class:`~numpy.ndarray`): a list of gravitational-wave
            amplitudes.
        frequency (list, :class:`~numpy.ndarray`): a list of frequencies (Hz).
        distance (list, :class:`~numpy.ndarray`): a list of distances (kpc).

    Returns:
        :class:`numpy.ndarray`: an array of luminosities.
    """

    from astropy.constants import G, c

    # convert values to numpy arrays
    frequencyarr = np.array(frequency).flatten()
    h0arr = np.array(h0).flatten()
    distancearr = (np.array(distance).flatten() * aunits.pc * 1e3).to("m").value

    assert frequencyarr.dtype == float, "Frequencies must be floats"
    assert h0arr.dtype == float, "h0 must be floats"
    assert len(frequencyarr) == len(h0arr) and len(frequencyarr) == len(
        distancearr
    ), "Input arrays must be equal lengths"

    edot = np.full(len(frequencyarr), np.nan)
    with np.errstate(invalid="ignore"):
        idx = np.isfinite(h0arr) & np.isfinite(frequencyarr) & np.isfinite(distancearr)
    edot[idx] = (
        8.0
        * np.pi**2
        * c.value**3
        * (frequencyarr[idx] * h0arr[idx] * distancearr[idx]) ** 2
        / (5.0 * G.value)
    )

    if isinstance(frequency, float):
        return edot[0]

    return edot


def h0_to_q22(h0, frequency, distance):
    """
    Convert a gravitational-wave amplitude :math:`h_0` at Earth to an
    equivalent :math:`l=m=2` mass quadrupole :math:`Q_{22}` of the pulsar
    using (see Equations A3 and A4 of [LVC]_):

    .. math::

        Q_{22} = h_0 \\left(\\frac{c^4 d}{16\\pi^2 G f^2} \\right) \\sqrt{\\frac{15}{8\\pi}}

    Args:
        h0 (list, :class:`~numpy.ndarray`): a list of gravitational-wave
            amplitudes.
        frequency (list, :class:`~numpy.ndarray`): a list of frequencies (Hz).
        distance (list, :class:`~numpy.ndarray`): a list of distances (kpc).

    Returns:
        :class:`numpy.ndarray`: an array of :math:`Q_{22}` values.
    """

    from astropy.constants import G, c

    # convert values to numpy arrays
    frequencyarr = np.array(frequency).flatten()
    h0arr = np.array(h0).flatten()
    distancearr = (np.array(distance).flatten() * aunits.pc * 1e3).to("m").value

    assert frequencyarr.dtype == float, "Frequencies must be floats"
    assert h0arr.dtype == float, "h0 must be floats"
    assert len(frequencyarr) == len(h0arr) and len(frequencyarr) == len(
        distancearr
    ), "Input arrays must be equal lengths"

    q22 = np.full(len(frequencyarr), np.nan)
    with np.errstate(invalid="ignore"):
        idx = np.isfinite(h0arr) & np.isfinite(frequencyarr) & np.isfinite(distancearr)
    q22[idx] = (
        h0arr[idx]
        * np.sqrt(15.0 / (8.0 * np.pi))
        * (
            c.value**4
            * distancearr[idx]
            / (16.0 * np.pi**2 * G.value * frequencyarr[idx] ** 2)
        )
    )

    if isinstance(frequency, float):
        return q22[0]

    return q22


def q22_to_ellipticity(q22, Izz=1e38):
    """
    Convert a :math:`l=m=2` mass quadrupole :math:`Q_{22}` to an
    equivalent fiducial ellipticity :math:`\\varepsilon` of the pulsar
    using (see Equation A3 of [LVC]_):

    .. math::

        \\varepsilon = \\frac{Q_{22}}{I_{zz}}\\sqrt{\\frac{8\\pi}{15}}

    Args:
        q22 (list, :class:`~numpy.ndarray`): a list of mass quadrupole values
            (kg m\\ :sup:`2`).
        Izz (float): the moment of inertia of the principle axis (defaults to
            1e38 kg m\\ :sup:`2`).

    Returns:
        :class:`numpy.ndarray`: an array of :math:`\\varepsilon` values.
    """

    q22arr = np.array(q22).flatten()

    ellipticity = np.full(len(q22arr), np.nan)
    with np.errstate(invalid="ignore"):
        idx = np.isfinite(q22arr)

    ellipticity[idx] = q22arr[idx] * np.sqrt(8.0 * np.pi / 15.0) / Izz

    if isinstance(q22, float):
        return ellipticity[0]

    return ellipticity


def ellipticity_to_q22(ellipticity, Izz=1e38):
    """
    Convert a fiducial ellipticity :math:`\\varepsilon` of the pulsar to the
    equivalent :math:`l=m=2` mass quadrupole :math:`Q_{22}` using (see
    Equation A3 of [LVC]_):

    .. math::

        Q_{22} = \\varepsilon I_{zz} \\sqrt{\\frac{15}{8\\pi}}

    Args:
        ellipticity (list, :class:`~numpy.ndarray`): a list of ellipticity
            values.
        Izz (float): the moment of inertia of the principle axis (defaults to
            1e38 kg m\\ :sup:`2`).

    Returns:
        :class:`numpy.ndarray`: an array of :math:`Q_{22}` values.
    """

    ellipticityarr = np.array(ellipticity).flatten()

    q22 = np.full(len(ellipticityarr), np.nan)
    with np.errstate(invalid="ignore"):
        idx = np.isfinite(ellipticityarr)

    q22[idx] = ellipticityarr[idx] * np.sqrt(15.0 / (8.0 * np.pi)) * Izz

    if isinstance(ellipticity, float):
        return q22[0]

    return q22


def h0_to_ellipticity(h0, frequency, distance, Izz=1e38):
    """
    Convert a gravitational-wave amplitude :math:`h_0` at Earth to an
    equivalent fiducial ellipticity :math:`\\varepsilon` of the pulsar
    using (see Equation A4 of [LVC]_):

    .. math::

        \\varepsilon = h_0 \\left(\\frac{c^4 d}{16\\pi^2 G f^2} \\right) \\sqrt{\\frac{15}{8\\pi}}

    Args:
        h0 (list, :class:`~numpy.ndarray`): a list of gravitational-wave
            amplitudes.
        frequency (list, :class:`~numpy.ndarray`): a list of frequencies (Hz).
        distance (list, :class:`~numpy.ndarray`): a list of distances (kpc).
        Izz (float): the moment of inertia of the principle axis (defaults to
            1e38 kg m\\ :sup:`2`).

    Returns:
        :class:`numpy.ndarray`: an array of :math:`Q_{22}` values.
    """

    # use q22
    q22 = h0_to_q22(h0, frequency, distance)
    ellipticity = q22_to_ellipticity(q22)

    return ellipticity


def death_line(logP, linemodel="Ip", rho6=1.0):
    """
    The pulsar death line. Returns the base-10 logarithm of the period
    derivative for the given values of the period.

    Args:
        logP (list, :class:`~numpy.ndarray`): the base-10 log values of period.
        linemodel (str): a string with one of the above model names. Defaults
            to ``'Ip'``.
        rho6 (float): the value of the :math:`\\rho_6` parameter from [ZHM]_ .
            Defaults to 1 is, which is equivalent to :math:`10^6` cm.

    Returns:
        :class:`numpy.ndarray`: a vector of period derivative values

    .. note::

        The death line models can be:

        * 'I' - Equation 3 of [ZHM]
        * 'Ip' - Equation 4 of [ZHM]
        * 'II' - Equation 5 of [ZHM]
        * 'IIp' - Equation 6 of [ZHM]
        * 'III' - Equation 8 of [ZHM]
        * 'IIIp' - Equation 9 of [ZHM]
        * 'IV' - Equation 10 of [ZHM]
        * 'IVp' - Equation 11 of [ZHM]

    .. [ZHM] Zhang, Harding & Muslimov, *ApJ*, **531**, L135-L138 (2000),
        `arXiv:astro-ph/0001341 <https://arxiv.org/abs/astro-ph/0001341>`_

    """

    gradvals = {
        "I": (11.0 / 4),
        "Ip": (9.0 / 4.0),
        "II": (2.0 / 11.0),
        "IIp": -(2.0 / 11.0),
        "III": (5.0 / 2.0),
        "IIIp": 2.0,
        "IV": -(3.0 / 11.0),
        "IVp": -(7.0 / 11.0),
    }
    intercept = {
        "I": 14.62,
        "Ip": 16.58,
        "II": 13.07,
        "IIp": 14.50,
        "III": 14.56,
        "IIIp": 16.52,
        "IV": 15.36,
        "IVp": 16.79,
    }
    rho = {
        "I": 0.0,
        "Ip": 1.0,
        "II": 0.0,
        "IIp": (8.0 / 11.0),
        "III": 0.0,
        "IIIp": 1.0,
        "IV": 0.0,
        "IVp": (8.0 / 11.0),
    }

    lp = logP
    if not isinstance(lp, np.ndarray):
        lp = np.array(lp)

    return (
        lp * gradvals[linemodel]
        - intercept[linemodel]
        + rho[linemodel] * np.log10(rho6)
    )


def label_line(ax, line, label, color="k", fs=14, frachoffset=0.1):
    """
    Add an annotation to the given line with appropriate placement and
    rotation.

    Based on code from `"How to rotate matplotlib annotation to match a line?"
    <http://stackoverflow.com/a/18800233/230468>`_ and `this
    <https://stackoverflow.com/a/38414616/1862861>`_ answer.

    Args:
        ax (:class:`matplotlib.axes.Axes`): Axes on which the label should be
            added.
        line (:class:`matplotlib.lines.Line2D`): Line which is being labeled.
        label (str): Text which should be drawn as the label.
        color (str): a color string for the label text. Defaults to ``'k'``
        fs (int): the font size for the label text. Defaults to 14.
        frachoffset (float): a number between 0 and 1 giving the fractional
            offset of the label text along the x-axis. Defaults to 0.1, i.e.,
            10%.

    Returns:
        :class:`matplotlib.text.Text`: an object containing the label
        information

    """
    xdata, ydata = line.get_data()
    x1 = xdata[0]
    x2 = xdata[-1]
    y1 = ydata[0]
    y2 = ydata[-1]

    # use fractional horizontal offset frachoffset to set the x position of the label by default
    # otherwise use the halign value
    if frachoffset >= 0 and frachoffset <= 1:
        if ax.get_xscale() == "log":
            xx = np.log10(x1) + frachoffset * (np.log10(x2) - np.log10(x1))
        else:
            xx = x1 + frachoffset * (x2 - x1)
    else:
        raise ValueError("frachoffset must be between 0 and 1")

    if ax.get_xscale() == "log" and ax.get_yscale() == "log":
        yy = np.interp(xx, np.log10(xdata), np.log10(ydata))
        xx = 10**xx
        yy = 10**yy
    elif ax.get_xscale() == "log" and ax.get_yscale() != "log":
        yy = np.interp(xx, np.log10(xdata), ydata)
        xx = 10**xx
    else:
        yy = np.interp(xx, xdata, ydata)

    ylim = ax.get_ylim()
    xytext = (0, 10)

    text = ax.annotate(
        label,
        xy=(xx, yy),
        xytext=xytext,
        textcoords="offset points",
        size=fs,
        color=color,
        zorder=1,
        horizontalalignment="left",
        verticalalignment="center_baseline",
    )

    sp1 = ax.transData.transform_point((x1, y1))
    sp2 = ax.transData.transform_point((x2, y2))

    rise = sp2[1] - sp1[1]
    run = sp2[0] - sp1[0]

    slope_degrees = np.degrees(np.arctan2(rise, run))
    text.set_rotation_mode("anchor")
    text.set_rotation(slope_degrees)
    ax.set_ylim(ylim)
    return text<|MERGE_RESOLUTION|>--- conflicted
+++ resolved
@@ -1642,15 +1642,10 @@
 
     assert periodarr.dtype == float, "Periods must be floats"
     assert pdotarr.dtype == float, "Period derivatives must be floats"
-<<<<<<< HEAD
-    assert len(periodarr) == len(pdotarr), "Period and derivative arrays must be equal lengths"
-    assert braking_idx > 1., "Braking index must be greater than 1"
-=======
     assert len(periodarr) == len(
         pdotarr
     ), "Period and derivative arrays must be equal lengths"
     assert braking_idx > 1.0, "Braking index must be greater than 1"
->>>>>>> 0addced2
 
     # check everything is positive, otherwise return NaN
     age = np.full(len(periodarr), np.nan)
@@ -1725,13 +1720,9 @@
 
     assert periodarr.dtype == float, "Periods must be floats"
     assert pdotarr.dtype == float, "Period derivatives must be floats"
-<<<<<<< HEAD
-    assert len(periodarr) == len(pdotarr), "Period and derivative arrays must be equal lengths"
-=======
     assert len(periodarr) == len(
         pdotarr
     ), "Period and derivative arrays must be equal lengths"
->>>>>>> 0addced2
 
     # check pdot is positive, otherwise return NaN
     bfield = np.full(len(periodarr), np.nan)
